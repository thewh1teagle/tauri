--- conflicted
+++ resolved
@@ -1,14 +1,9 @@
-<<<<<<< HEAD
-use super::{common, macos_bundle};
-use crate::Settings;
-=======
 // Copyright 2019-2021 Tauri Programme within The Commons Conservancy
 // SPDX-License-Identifier: Apache-2.0
 // SPDX-License-Identifier: MIT
 
 use super::{common, macos_bundle};
 use crate::{bundle::Bundle, PackageType::MacOSBundle, Settings};
->>>>>>> 44fc65c7
 
 use anyhow::Context;
 
@@ -21,11 +16,6 @@
 
 /// Bundles the project.
 /// Returns a vector of PathBuf that shows where the DMG was created.
-<<<<<<< HEAD
-pub fn bundle_project(settings: &Settings) -> crate::Result<Vec<PathBuf>> {
-  // generate the .app bundle
-  macos_bundle::bundle_project(settings)?;
-=======
 pub fn bundle_project(settings: &Settings, bundles: &[Bundle]) -> crate::Result<Vec<PathBuf>> {
   // generate the .app bundle if needed
   if bundles
@@ -36,7 +26,6 @@
   {
     macos_bundle::bundle_project(settings)?;
   }
->>>>>>> 44fc65c7
 
   // get the target path
   let output_path = settings.project_out_directory().join("bundle/dmg");
@@ -54,10 +43,6 @@
 
   let product_name = &format!("{}.app", &package_base_name);
   let bundle_dir = settings.project_out_directory().join("bundle/macos");
-<<<<<<< HEAD
-  let bundle_path = bundle_dir.join(&product_name.clone());
-=======
->>>>>>> 44fc65c7
 
   let support_directory_path = output_path.join("support");
   if output_path.exists() {
@@ -162,9 +147,5 @@
   if let Some(identity) = &settings.macos().signing_identity {
     crate::bundle::macos_bundle::sign(dmg_path.clone(), identity, &settings, false)?;
   }
-<<<<<<< HEAD
-  Ok(vec![bundle_path, dmg_path])
-=======
   Ok(vec![dmg_path])
->>>>>>> 44fc65c7
 }