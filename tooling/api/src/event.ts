// Copyright 2019-2023 Tauri Programme within The Commons Conservancy
// SPDX-License-Identifier: Apache-2.0
// SPDX-License-Identifier: MIT

/**
 * The event system allows you to emit events to the backend and listen to events from it.
 *
 * This package is also accessible with `window.__TAURI__.event` when [`build.withGlobalTauri`](https://tauri.app/v1/api/config/#buildconfig.withglobaltauri) in `tauri.conf.json` is set to `true`.
 * @module
 */

import { invoke, transformCallback } from './core'

type EventSource =
  | {
      kind: 'global'
    }
  | {
      kind: 'window'
      label: string
    }
  | {
      kind: 'webview'
      label: string
    }

interface Event<T> {
  /** Event name */
  event: EventName
  /** The source of the event. Can be a global event, an event from a window or an event from another webview. */
  source: EventSource
  /** Event identifier used to unlisten */
  id: number
  /** Event payload */
  payload: T
}

type EventCallback<T> = (event: Event<T>) => void

type UnlistenFn = () => void

type EventName = `${TauriEvent}` | (string & Record<never, never>)

interface Options {
  /**
   * Window or webview the function targets.
   *
   * When listening to events and using this value,
   * only events triggered by the window with the given label are received.
   *
   * When emitting events, only the window with the given label will receive it.
   */
  target?:
    | { kind: 'window'; label: string }
    | { kind: 'webview'; label: string }
}

/**
 * @since 1.1.0
 */
enum TauriEvent {
  WINDOW_RESIZED = 'tauri://resize',
  WINDOW_MOVED = 'tauri://move',
  WINDOW_CLOSE_REQUESTED = 'tauri://close-requested',
  WINDOW_DESTROYED = 'tauri://destroyed',
  WINDOW_FOCUS = 'tauri://focus',
  WINDOW_BLUR = 'tauri://blur',
  WINDOW_SCALE_FACTOR_CHANGED = 'tauri://scale-change',
  WINDOW_THEME_CHANGED = 'tauri://theme-changed',
<<<<<<< HEAD
  WEBVIEW_CREATED = 'tauri://webview-created',
  WEBVIEW_FILE_DROP = 'tauri://file-drop',
  WEBVIEW_FILE_DROP_HOVER = 'tauri://file-drop-hover',
  WEBVIEW_FILE_DROP_CANCELLED = 'tauri://file-drop-cancelled',
  MENU = 'tauri://menu'
=======
  WINDOW_FILE_DROP = 'tauri://file-drop',
  WINDOW_FILE_DROP_HOVER = 'tauri://file-drop-hover',
  WINDOW_FILE_DROP_CANCELLED = 'tauri://file-drop-cancelled'
>>>>>>> 4f4313e1
}

/**
 * Unregister the event listener associated with the given name and id.
 *
 * @ignore
 * @param event The event name
 * @param eventId Event identifier
 * @returns
 */
async function _unlisten(event: string, eventId: number): Promise<void> {
  await invoke('plugin:event|unlisten', {
    event,
    eventId
  })
}

/**
 * Listen to an event. The event can be either global or window-specific.
 * See {@link Event.source} to check the event source.
 *
 * @example
 * ```typescript
 * import { listen } from '@tauri-apps/api/event';
 * const unlisten = await listen<string>('error', (event) => {
 *   console.log(`Got error in window ${event.source}, payload: ${event.payload}`);
 * });
 *
 * // you need to call unlisten if your handler goes out of scope e.g. the component is unmounted
 * unlisten();
 * ```
 *
 * @param event Event name. Must include only alphanumeric characters, `-`, `/`, `:` and `_`.
 * @param handler Event handler callback.
 * @returns A promise resolving to a function to unlisten to the event.
 * Note that removing the listener is required if your listener goes out of scope e.g. the component is unmounted.
 *
 * @since 1.0.0
 */
async function listen<T>(
  event: EventName,
  handler: EventCallback<T>,
  options?: Options
): Promise<UnlistenFn> {
  return invoke<number>('plugin:event|listen', {
    event,
    target: options?.target,
    handler: transformCallback(handler)
  }).then((eventId) => {
    return async () => _unlisten(event, eventId)
  })
}

/**
 * Listen to an one-off event. See {@link listen} for more information.
 *
 * @example
 * ```typescript
 * import { once } from '@tauri-apps/api/event';
 * interface LoadedPayload {
 *   loggedIn: boolean,
 *   token: string
 * }
 * const unlisten = await once<LoadedPayload>('loaded', (event) => {
 *   console.log(`App is loaded, loggedIn: ${event.payload.loggedIn}, token: ${event.payload.token}`);
 * });
 *
 * // you need to call unlisten if your handler goes out of scope e.g. the component is unmounted
 * unlisten();
 * ```
 *
 * @param event Event name. Must include only alphanumeric characters, `-`, `/`, `:` and `_`.
 * @returns A promise resolving to a function to unlisten to the event.
 * Note that removing the listener is required if your listener goes out of scope e.g. the component is unmounted.
 *
 * @since 1.0.0
 */
async function once<T>(
  event: EventName,
  handler: EventCallback<T>,
  options?: Options
): Promise<UnlistenFn> {
  return listen<T>(
    event,
    (eventData) => {
      handler(eventData)
      _unlisten(event, eventData.id).catch(() => {})
    },
    options
  )
}

/**
 * Emits an event to the backend and all Tauri windows.
 * @example
 * ```typescript
 * import { emit } from '@tauri-apps/api/event';
 * await emit('frontend-loaded', { loggedIn: true, token: 'authToken' });
 * ```
 *
 * @param event Event name. Must include only alphanumeric characters, `-`, `/`, `:` and `_`.
 *
 * @since 1.0.0
 */
async function emit(
  event: string,
  payload?: unknown,
  options?: Options
): Promise<void> {
  await invoke('plugin:event|emit', {
    event,
    target: options?.target,
    payload
  })
}

export type {
  EventSource,
  Event,
  EventCallback,
  UnlistenFn,
  EventName,
  Options
}

export { listen, once, emit, TauriEvent }<|MERGE_RESOLUTION|>--- conflicted
+++ resolved
@@ -67,17 +67,10 @@
   WINDOW_BLUR = 'tauri://blur',
   WINDOW_SCALE_FACTOR_CHANGED = 'tauri://scale-change',
   WINDOW_THEME_CHANGED = 'tauri://theme-changed',
-<<<<<<< HEAD
   WEBVIEW_CREATED = 'tauri://webview-created',
   WEBVIEW_FILE_DROP = 'tauri://file-drop',
   WEBVIEW_FILE_DROP_HOVER = 'tauri://file-drop-hover',
-  WEBVIEW_FILE_DROP_CANCELLED = 'tauri://file-drop-cancelled',
-  MENU = 'tauri://menu'
-=======
-  WINDOW_FILE_DROP = 'tauri://file-drop',
-  WINDOW_FILE_DROP_HOVER = 'tauri://file-drop-hover',
-  WINDOW_FILE_DROP_CANCELLED = 'tauri://file-drop-cancelled'
->>>>>>> 4f4313e1
+  WEBVIEW_FILE_DROP_CANCELLED = 'tauri://file-drop-cancelled'
 }
 
 /**
