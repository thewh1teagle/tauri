--- conflicted
+++ resolved
@@ -13,11 +13,7 @@
 readme = "README.md"
 
 [dependencies]
-<<<<<<< HEAD
-wry = { version = "0.20.2", default-features = false, features = [ "file-drop", "protocol" ] }
-=======
 wry = { git = "https://github.com/tauri-apps/wry", branch = "dev", default-features = false, features = [ "file-drop", "protocol" ] }
->>>>>>> 12e9d811
 tauri-runtime = { version = "0.10.2", path = "../tauri-runtime" }
 tauri-utils = { version = "1.0.3", path = "../tauri-utils" }
 uuid = { version = "1", features = [ "v4" ] }
