[package]
name = "tauri-runtime-wry"
version = "1.0.0-alpha.6"
description = "Wry bindings to the Tauri runtime"
exclude = [ "CHANGELOG.md", "/target" ]
readme = "README.md"
authors = { workspace = true }
homepage = { workspace = true }
repository = { workspace = true }
categories = { workspace = true }
license = { workspace = true }
edition = { workspace = true }
rust-version = { workspace = true }

[dependencies]
<<<<<<< HEAD
wry = { git = "https://github.com/tauri-apps/wry", default-features = false, features = [ "file-drop", "protocol", "os-webview" ] }
tao = { git = "https://github.com/tauri-apps/tao", default-features = false, features = ["rwh_05"] }
tauri-runtime = { version = "1.0.0-alpha.4", path = "../tauri-runtime" }
tauri-utils = { version = "2.0.0-alpha.10", path = "../tauri-utils" }
=======
wry = { version = "0.35", default-features = false, features = [ "file-drop", "protocol", "os-webview" ] }
tao = { version = "0.24", default-features = false, features = ["rwh_05"] }
tauri-runtime = { version = "1.0.0-alpha.5", path = "../tauri-runtime" }
tauri-utils = { version = "2.0.0-alpha.11", path = "../tauri-utils" }
>>>>>>> 4f4313e1
raw-window-handle = "0.5"
http = "0.2"

[target."cfg(windows)".dependencies]
webview2-com = "0.28"

  [target."cfg(windows)".dependencies.windows]
  version = "0.52"
  features = [ "Win32_Foundation" ]

[target."cfg(any(target_os = \"linux\", target_os = \"dragonfly\", target_os = \"freebsd\", target_os = \"openbsd\", target_os = \"netbsd\"))".dependencies]
gtk = { version = "0.18", features = [ "v3_24" ] }
webkit2gtk = { version = "=2.0", features = [ "v2_38" ] }
percent-encoding = "2.1"

[target."cfg(any(target_os = \"ios\", target_os = \"macos\"))".dependencies]
cocoa = "0.24"

[target."cfg(target_os = \"android\")".dependencies]
jni = "0.21"

[features]
devtools = [ "wry/devtools", "tauri-runtime/devtools" ]
macos-private-api = [
  "wry/fullscreen",
  "wry/transparent",
  "tauri-runtime/macos-private-api"
]
objc-exception = [ "wry/objc-exception" ]
linux-protocol-body = [ "wry/linux-body", "webkit2gtk/v2_40" ]<|MERGE_RESOLUTION|>--- conflicted
+++ resolved
@@ -13,17 +13,10 @@
 rust-version = { workspace = true }
 
 [dependencies]
-<<<<<<< HEAD
-wry = { git = "https://github.com/tauri-apps/wry", default-features = false, features = [ "file-drop", "protocol", "os-webview" ] }
-tao = { git = "https://github.com/tauri-apps/tao", default-features = false, features = ["rwh_05"] }
-tauri-runtime = { version = "1.0.0-alpha.4", path = "../tauri-runtime" }
-tauri-utils = { version = "2.0.0-alpha.10", path = "../tauri-utils" }
-=======
 wry = { version = "0.35", default-features = false, features = [ "file-drop", "protocol", "os-webview" ] }
 tao = { version = "0.24", default-features = false, features = ["rwh_05"] }
 tauri-runtime = { version = "1.0.0-alpha.5", path = "../tauri-runtime" }
 tauri-utils = { version = "2.0.0-alpha.11", path = "../tauri-utils" }
->>>>>>> 4f4313e1
 raw-window-handle = "0.5"
 http = "0.2"
 
