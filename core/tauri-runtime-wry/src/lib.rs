--- conflicted
+++ resolved
@@ -14,16 +14,11 @@
 use raw_window_handle::{HasRawDisplayHandle, HasRawWindowHandle, RawDisplayHandle};
 use tauri_runtime::{
   monitor::Monitor,
-  webview::{DetachedWebview, PendingWebview, WebviewIpcHandler},
+  webview::{DetachedWebview, DownloadEvent, PendingWebview, WebviewIpcHandler},
   window::{
     dpi::{LogicalPosition, LogicalSize, PhysicalPosition, PhysicalSize, Position, Size},
-<<<<<<< HEAD
     CursorIcon, DetachedWindow, FileDropEvent, PendingWindow, RawWindow, WindowBuilder,
     WindowBuilderBase, WindowEvent, WindowId,
-=======
-    CursorIcon, DetachedWindow, DownloadEvent, FileDropEvent, PendingWindow, RawWindow,
-    WindowEvent,
->>>>>>> 97e33412
   },
   DeviceEventFilter, Error, EventLoopProxy, ExitRequestedEventAction, Icon, Result, RunEvent,
   RunIteration, Runtime, RuntimeHandle, RuntimeInitArgs, UserAttentionType, UserEvent,
@@ -2831,17 +2826,12 @@
       active_tracing_spans.remove_window_draw(id);
     }
 
-<<<<<<< HEAD
     Event::UserEvent(Message::Webview(
       window_id,
       _webview_id,
       WebviewMessage::WebviewEvent(event),
     )) => {
-      if let Some(event) = WindowEventWrapper::from(&event).0 {
-=======
-    Event::UserEvent(Message::Webview(id, WebviewMessage::WebviewEvent(event))) => {
       if let Some(event) = WindowEventWrapper::from(event).0 {
->>>>>>> 97e33412
         let windows = windows.borrow();
         let window = windows.get(&window_id);
         if let Some(window) = window {
@@ -3032,13 +3022,7 @@
   let PendingWindow {
     mut window_builder,
     label,
-<<<<<<< HEAD
     webview,
-=======
-    ipc_handler,
-    url,
->>>>>>> 97e33412
-    ..
   } = pending;
 
   #[cfg(feature = "tracing")]
@@ -3051,21 +3035,6 @@
 
   let window_event_listeners = WindowEventListeners::default();
 
-<<<<<<< HEAD
-=======
-  #[cfg(windows)]
-  {
-    window_builder.inner = window_builder
-      .inner
-      .with_drag_and_drop(webview_attributes.file_drop_handler_enabled);
-  }
-
-  #[cfg(windows)]
-  let window_theme = window_builder.inner.window.preferred_theme;
-
-  let proxy = context.proxy.clone();
-
->>>>>>> 97e33412
   #[cfg(target_os = "macos")]
   {
     if window_builder.tabbing_identifier.is_none()
@@ -3177,13 +3146,8 @@
     label,
     ipc_handler,
     url,
-    #[cfg(target_os = "android")]
-    on_webview_created,
     ..
   } = pending;
-
-  // TODO remove this
-  let window_event_listeners = WindowEventListeners::default();
 
   let builder = match kind {
     #[cfg(not(any(
@@ -3234,11 +3198,12 @@
     .with_accept_first_mouse(webview_attributes.accept_first_mouse);
 
   if webview_attributes.file_drop_handler_enabled {
-    let proxy = proxy.clone();
+    let proxy = context.proxy.clone();
     webview_builder = webview_builder.with_file_drop_handler(move |event| {
       let event: FileDropEvent = FileDropEventWrapper(event).into();
       let _ = proxy.send_event(Message::Webview(
         window_id,
+        id,
         WebviewMessage::WebviewEvent(WebviewEvent::FileDrop(event)),
       ));
       true
@@ -3253,7 +3218,6 @@
     });
   }
 
-<<<<<<< HEAD
   let webview_bounds = if let Some((position, size)) = webview_attributes.bounds {
     let size = size.to_logical(window.scale_factor());
     let position = position.to_logical(window.scale_factor());
@@ -3279,7 +3243,7 @@
   } else {
     None
   };
-=======
+
   if let Some(download_handler) = pending.download_handler {
     let download_handler_ = download_handler.clone();
     webview_builder = webview_builder.with_download_started_handler(move |url, path| {
@@ -3298,7 +3262,6 @@
       }
     });
   }
->>>>>>> 97e33412
 
   if let Some(page_load_handler) = pending.on_page_load_handler {
     webview_builder = webview_builder.with_on_page_load_handler(move |event, url| {
@@ -3491,23 +3454,6 @@
       request,
     );
   })
-<<<<<<< HEAD
-}
-
-/// Create a wry file drop handler.
-fn create_file_drop_handler(window_event_listeners: WindowEventListeners) -> Box<FileDropHandler> {
-  Box::new(move |event| {
-    let event: FileDropEvent = FileDropEventWrapper(event).into();
-    let window_event = WindowEvent::FileDrop(event);
-    let listeners_map = window_event_listeners.lock().unwrap();
-    let has_listener = !listeners_map.is_empty();
-    let handlers = listeners_map.values();
-    for listener in handlers {
-      listener(&window_event);
-    }
-    // block the default OS action on file drop if we had a listener
-    has_listener
-  })
 }
 
 #[cfg(target_os = "macos")]
@@ -3535,6 +3481,4 @@
   has_children: bool,
 ) -> TaoPhysicalSize<u32> {
   window.inner_size()
-=======
->>>>>>> 97e33412
 }