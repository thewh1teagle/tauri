// Copyright 2019-2023 Tauri Programme within The Commons Conservancy
// SPDX-License-Identifier: Apache-2.0
// SPDX-License-Identifier: MIT

//! [![](https://github.com/tauri-apps/tauri/raw/dev/.github/splash.png)](https://tauri.app)
//!
//! The [`wry`] Tauri [`Runtime`].

#![doc(
  html_logo_url = "https://github.com/tauri-apps/tauri/raw/dev/app-icon.png",
  html_favicon_url = "https://github.com/tauri-apps/tauri/raw/dev/app-icon.png"
)]

use raw_window_handle::{HasRawDisplayHandle, HasRawWindowHandle, RawDisplayHandle};
use tauri_runtime::{
  monitor::Monitor,
  webview::{DetachedWebview, PendingWebview, WebviewIpcHandler},
  window::{
    dpi::{LogicalPosition, LogicalSize, PhysicalPosition, PhysicalSize, Position, Size},
    CursorIcon, DetachedWindow, FileDropEvent, PendingWindow, RawWindow, WindowBuilder,
    WindowBuilderBase, WindowEvent, WindowId,
  },
  DeviceEventFilter, Error, EventLoopProxy, ExitRequestedEventAction, Icon, Result, RunEvent,
  RunIteration, Runtime, RuntimeHandle, RuntimeInitArgs, UserAttentionType, UserEvent,
  WebviewDispatch, WindowDispatch, WindowEventId,
};

#[cfg(target_os = "macos")]
use tao::platform::macos::EventLoopWindowTargetExtMacOS;
#[cfg(target_os = "macos")]
use tao::platform::macos::WindowBuilderExtMacOS;
#[cfg(target_os = "linux")]
use tao::platform::unix::{WindowBuilderExtUnix, WindowExtUnix};
<<<<<<< HEAD
#[cfg(windows)]
use tao::platform::windows::{WindowBuilderExtWindows, WindowExtWindows};
#[cfg(windows)]
use webview2_com::FocusChangedEventHandler;
#[cfg(windows)]
=======
#[cfg(windows)]
use tao::platform::windows::{WindowBuilderExtWindows, WindowExtWindows};
#[cfg(windows)]
use webview2_com::FocusChangedEventHandler;
#[cfg(windows)]
>>>>>>> 4f4313e1
use windows::Win32::{Foundation::HWND, System::WinRT::EventRegistrationToken};
#[cfg(windows)]
use wry::WebViewBuilderExtWindows;

use tao::{
  dpi::{
<<<<<<< HEAD
    LogicalPosition as WryLogicalPosition, LogicalSize as WryLogicalSize,
    PhysicalPosition as WryPhysicalPosition, PhysicalSize as WryPhysicalSize,
    Position as WryPosition, Size as WrySize,
  },
  event::{Event, StartCause, WindowEvent as WryWindowEvent},
  event_loop::{
    ControlFlow, DeviceEventFilter as WryDeviceEventFilter, EventLoop, EventLoopBuilder,
    EventLoopProxy as WryEventLoopProxy, EventLoopWindowTarget,
  },
  monitor::MonitorHandle,
  window::{
    CursorIcon as WryCursorIcon, Fullscreen, Icon as WryWindowIcon,
    ProgressBarState as WryProgressBarState, ProgressState as WryProgressState, Theme as WryTheme,
    UserAttentionType as WryUserAttentionType,
=======
    LogicalPosition as TaoLogicalPosition, LogicalSize as TaoLogicalSize,
    PhysicalPosition as TaoPhysicalPosition, PhysicalSize as TaoPhysicalSize,
    Position as TaoPosition, Size as TaoSize,
  },
  event::{Event, StartCause, WindowEvent as TaoWindowEvent},
  event_loop::{
    ControlFlow, DeviceEventFilter as TaoDeviceEventFilter, EventLoop, EventLoopBuilder,
    EventLoopProxy as TaoEventLoopProxy, EventLoopWindowTarget,
  },
  monitor::MonitorHandle,
  window::{
    CursorIcon as TaoCursorIcon, Fullscreen, Icon as TaoWindowIcon,
    ProgressBarState as TaoProgressBarState, ProgressState as TaoProgressState, Theme as TaoTheme,
    UserAttentionType as TaoUserAttentionType,
>>>>>>> 4f4313e1
  },
};
#[cfg(target_os = "macos")]
use tauri_utils::TitleBarStyle;
use tauri_utils::{
  config::WindowConfig, debug_eprintln, ProgressBarState, ProgressBarStatus, Theme,
};
use wry::{FileDropEvent as WryFileDropEvent, Url, WebContext, WebView, WebViewBuilder};

pub use tao;
<<<<<<< HEAD
pub use tao::window::{Window, WindowBuilder as WryWindowBuilder, WindowId as TaoWindowId};
=======
pub use tao::window::{Window, WindowBuilder as TaoWindowBuilder, WindowId};
>>>>>>> 4f4313e1
pub use wry;
pub use wry::webview_version;

#[cfg(windows)]
use wry::WebViewExtWindows;
#[cfg(target_os = "android")]
use wry::{
  prelude::{dispatch, find_class},
  WebViewBuilderExtAndroid, WebViewExtAndroid,
};
#[cfg(not(any(
  target_os = "windows",
  target_os = "macos",
  target_os = "ios",
  target_os = "android"
)))]
use wry::{WebViewBuilderExtUnix, WebViewExtUnix};

#[cfg(target_os = "macos")]
pub use tao::platform::macos::{
<<<<<<< HEAD
  ActivationPolicy as WryActivationPolicy, EventLoopExtMacOS, WindowExtMacOS,
=======
  ActivationPolicy as TaoActivationPolicy, EventLoopExtMacOS, WindowExtMacOS,
>>>>>>> 4f4313e1
};
#[cfg(target_os = "macos")]
use tauri_runtime::ActivationPolicy;

use std::{
  cell::RefCell,
  collections::{
    hash_map::Entry::{Occupied, Vacant},
    HashMap,
  },
  fmt,
  ops::Deref,
  path::PathBuf,
  rc::Rc,
  sync::{
    atomic::{AtomicBool, AtomicU32, Ordering},
    mpsc::{channel, Sender},
    Arc, Mutex, Weak,
  },
  thread::{current as current_thread, ThreadId},
};

<<<<<<< HEAD
type WebviewId = u32;
=======
pub type WebviewId = u32;
>>>>>>> 4f4313e1
type IpcHandler = dyn Fn(String) + 'static;
type FileDropHandler = dyn Fn(WryFileDropEvent) -> bool + 'static;

mod webview;
pub use webview::Webview;

pub type WebContextStore = Arc<Mutex<HashMap<Option<PathBuf>, WebContext>>>;
// window
pub type WindowEventHandler = Box<dyn Fn(&WindowEvent) + Send>;
pub type WindowEventListeners = Arc<Mutex<HashMap<WindowEventId, WindowEventHandler>>>;

#[derive(Debug, Clone, Default)]
pub struct WindowIdStore(Arc<Mutex<HashMap<TaoWindowId, WindowId>>>);

impl WindowIdStore {
  pub fn insert(&self, w: TaoWindowId, id: WindowId) {
    self.0.lock().unwrap().insert(w, id);
  }

  fn get(&self, w: &TaoWindowId) -> Option<WindowId> {
    self.0.lock().unwrap().get(w).copied()
  }
}

#[macro_export]
macro_rules! getter {
  ($self: ident, $rx: expr, $message: expr) => {{
    $crate::send_user_message(&$self.context, $message)?;
    $rx
      .recv()
      .map_err(|_| $crate::Error::FailedToReceiveMessage)
  }};
}

macro_rules! window_getter {
  ($self: ident, $message: expr) => {{
    let (tx, rx) = channel();
    getter!($self, rx, Message::Window($self.window_id, $message(tx)))
  }};
}

macro_rules! webview_getter {
  ($self: ident, $message: expr) => {{
    let (tx, rx) = channel();
    getter!(
      $self,
      rx,
      Message::Webview($self.window_id, $self.webview_id, $message(tx))
    )
  }};
}

pub(crate) fn send_user_message<T: UserEvent>(
  context: &Context<T>,
  message: Message<T>,
) -> Result<()> {
  if current_thread().id() == context.main_thread_id {
    handle_user_message(
      &context.main_thread.window_target,
      message,
      UserMessageContext {
        webview_id_map: context.webview_id_map.clone(),
        windows: context.main_thread.windows.clone(),
      },
    );
    Ok(())
  } else {
    context
      .proxy
      .send_event(message)
      .map_err(|_| Error::FailedToSendMessage)
  }
}

#[derive(Clone)]
pub struct Context<T: UserEvent> {
  pub webview_id_map: WindowIdStore,
  main_thread_id: ThreadId,
  pub proxy: TaoEventLoopProxy<Message<T>>,
  main_thread: DispatcherMainThreadContext<T>,
  plugins: Arc<Mutex<Vec<Box<dyn Plugin<T> + Send>>>>,
  next_window_id: Arc<AtomicU32>,
  next_webview_id: Arc<AtomicU32>,
  next_window_event_id: Arc<AtomicU32>,
  next_webcontext_id: Arc<AtomicU32>,
}

impl<T: UserEvent> Context<T> {
  pub fn run_threaded<R, F>(&self, f: F) -> R
  where
    F: FnOnce(Option<&DispatcherMainThreadContext<T>>) -> R,
  {
    f(if current_thread().id() == self.main_thread_id {
      Some(&self.main_thread)
    } else {
      None
    })
  }

  fn next_window_id(&self) -> WindowId {
    self.next_window_id.fetch_add(1, Ordering::Relaxed).into()
  }

  fn next_webview_id(&self) -> WebviewId {
    self.next_webview_id.fetch_add(1, Ordering::Relaxed)
  }

  fn next_window_event_id(&self) -> u32 {
    self.next_window_event_id.fetch_add(1, Ordering::Relaxed)
  }

  fn next_webcontext_id(&self) -> u32 {
    self.next_webcontext_id.fetch_add(1, Ordering::Relaxed)
  }
}

impl<T: UserEvent> Context<T> {
  fn create_window<F: Fn(RawWindow) + Send + 'static>(
    &self,
    pending: PendingWindow<T, Wry<T>>,
    before_window_creation: Option<F>,
  ) -> Result<DetachedWindow<T, Wry<T>>> {
    let label = pending.label.clone();
    let context = self.clone();
    let window_id = self.next_window_id();
    let webview_id = pending.webview.as_ref().map(|_| context.next_webview_id());

    send_user_message(
      self,
      Message::CreateWindow(
        window_id,
        Box::new(move |event_loop| {
          create_window(
            window_id,
            webview_id.unwrap_or_default(),
            event_loop,
            &context,
            pending,
            before_window_creation,
          )
        }),
      ),
    )?;

    let dispatcher = WryWindowDispatcher {
      window_id,
      context: self.clone(),
    };

    let detached_webview = webview_id.map(|id| DetachedWebview {
      label: label.clone(),
      dispatcher: WryWebviewDispatcher {
        window_id,
        webview_id: id,
        context: self.clone(),
      },
    });

    Ok(DetachedWindow {
      id: window_id,
      label,
      dispatcher,
      webview: detached_webview,
    })
  }

  fn create_webview(
    &self,
    window_id: WindowId,
    pending: PendingWebview<T, Wry<T>>,
  ) -> Result<DetachedWebview<T, Wry<T>>> {
    let label = pending.label.clone();
    let context = self.clone();

    let webview_id = self.next_webview_id();

    send_user_message(
      self,
      Message::CreateWebview(
        window_id,
        Box::new(move |window| {
          create_webview(
            WebviewKind::WindowChild,
            window,
            window_id,
            webview_id,
            &context,
            pending,
          )
        }),
      ),
    )?;

    let dispatcher = WryWebviewDispatcher {
      window_id,
      webview_id,
      context: self.clone(),
    };

    Ok(DetachedWebview { label, dispatcher })
  }
}

#[derive(Clone)]
pub struct DispatcherMainThreadContext<T: UserEvent> {
  pub window_target: EventLoopWindowTarget<Message<T>>,
  pub web_context: WebContextStore,
  pub windows: Rc<RefCell<HashMap<WindowId, WindowWrapper>>>,
}

impl<T: UserEvent> std::fmt::Debug for DispatcherMainThreadContext<T> {
  fn fmt(&self, f: &mut fmt::Formatter<'_>) -> fmt::Result {
    f.debug_struct("DispatcherMainThreadContext")
      .field("window_target", &self.window_target)
      .field("web_context", &self.web_context)
      .field("windows", &self.windows)
      .finish()
  }
}

// SAFETY: we ensure this type is only used on the main thread.
#[allow(clippy::non_send_fields_in_send_ty)]
unsafe impl<T: UserEvent> Send for DispatcherMainThreadContext<T> {}

// SAFETY: we ensure this type is only used on the main thread.
#[allow(clippy::non_send_fields_in_send_ty)]
unsafe impl<T: UserEvent> Sync for DispatcherMainThreadContext<T> {}

impl<T: UserEvent> fmt::Debug for Context<T> {
  fn fmt(&self, f: &mut fmt::Formatter<'_>) -> fmt::Result {
    f.debug_struct("Context")
      .field("main_thread_id", &self.main_thread_id)
      .field("proxy", &self.proxy)
      .field("main_thread", &self.main_thread)
      .finish()
  }
}

pub struct DeviceEventFilterWrapper(pub TaoDeviceEventFilter);

impl From<DeviceEventFilter> for DeviceEventFilterWrapper {
  fn from(item: DeviceEventFilter) -> Self {
    match item {
      DeviceEventFilter::Always => Self(TaoDeviceEventFilter::Always),
      DeviceEventFilter::Never => Self(TaoDeviceEventFilter::Never),
      DeviceEventFilter::Unfocused => Self(TaoDeviceEventFilter::Unfocused),
    }
  }
}

/// Wrapper around a [`tao::window::Icon`] that can be created from an [`Icon`].
<<<<<<< HEAD
pub struct WryIcon(pub WryWindowIcon);
=======
pub struct TaoIcon(pub TaoWindowIcon);
>>>>>>> 4f4313e1

fn icon_err<E: std::error::Error + Send + Sync + 'static>(e: E) -> Error {
  Error::InvalidIcon(Box::new(e))
}

impl TryFrom<Icon> for TaoIcon {
  type Error = Error;
  fn try_from(icon: Icon) -> std::result::Result<Self, Self::Error> {
    TaoWindowIcon::from_rgba(icon.rgba, icon.width, icon.height)
      .map(Self)
      .map_err(icon_err)
  }
}

pub struct WindowEventWrapper(pub Option<WindowEvent>);

impl WindowEventWrapper {
<<<<<<< HEAD
  fn parse(window: &WindowWrapper, event: &WryWindowEvent<'_>) -> Self {
    match event {
      // resized event from tao doesn't include a reliable size on macOS
      // because wry replaces the NSView
      WryWindowEvent::Resized(_) => {
        if let Some(w) = &window.inner {
=======
  fn parse(webview: &Option<WindowHandle>, event: &TaoWindowEvent<'_>) -> Self {
    match event {
      // resized event from tao doesn't include a reliable size on macOS
      // because wry replaces the NSView
      TaoWindowEvent::Resized(_) => {
        if let Some(webview) = webview {
>>>>>>> 4f4313e1
          Self(Some(WindowEvent::Resized(
            PhysicalSizeWrapper(inner_size(
              w,
              &window.webviews,
              window.has_children.load(Ordering::Relaxed),
            ))
            .into(),
          )))
        } else {
          Self(None)
        }
      }
      e => e.into(),
    }
  }
}

pub fn map_theme(theme: &TaoTheme) -> Theme {
  match theme {
    TaoTheme::Light => Theme::Light,
    TaoTheme::Dark => Theme::Dark,
    _ => Theme::Light,
  }
}

impl<'a> From<&TaoWindowEvent<'a>> for WindowEventWrapper {
  fn from(event: &TaoWindowEvent<'a>) -> Self {
    let event = match event {
      TaoWindowEvent::Resized(size) => WindowEvent::Resized(PhysicalSizeWrapper(*size).into()),
      TaoWindowEvent::Moved(position) => {
        WindowEvent::Moved(PhysicalPositionWrapper(*position).into())
      }
      TaoWindowEvent::Destroyed => WindowEvent::Destroyed,
      TaoWindowEvent::ScaleFactorChanged {
        scale_factor,
        new_inner_size,
      } => WindowEvent::ScaleFactorChanged {
        scale_factor: *scale_factor,
        new_inner_size: PhysicalSizeWrapper(**new_inner_size).into(),
      },
      #[cfg(any(target_os = "linux", target_os = "macos"))]
      TaoWindowEvent::Focused(focused) => WindowEvent::Focused(*focused),
      TaoWindowEvent::ThemeChanged(theme) => WindowEvent::ThemeChanged(map_theme(theme)),
      _ => return Self(None),
    };
    Self(Some(event))
  }
}

impl From<&WebviewEvent> for WindowEventWrapper {
  fn from(event: &WebviewEvent) -> Self {
    let event = match event {
      WebviewEvent::Focused(focused) => WindowEvent::Focused(*focused),
    };
    Self(Some(event))
  }
}

pub struct MonitorHandleWrapper(pub MonitorHandle);

impl From<MonitorHandleWrapper> for Monitor {
  fn from(monitor: MonitorHandleWrapper) -> Monitor {
    Self {
      name: monitor.0.name(),
      position: PhysicalPositionWrapper(monitor.0.position()).into(),
      size: PhysicalSizeWrapper(monitor.0.size()).into(),
      scale_factor: monitor.0.scale_factor(),
    }
  }
}

pub struct PhysicalPositionWrapper<T>(pub TaoPhysicalPosition<T>);

impl<T> From<PhysicalPositionWrapper<T>> for PhysicalPosition<T> {
  fn from(position: PhysicalPositionWrapper<T>) -> Self {
    Self {
      x: position.0.x,
      y: position.0.y,
    }
  }
}

impl<T> From<PhysicalPosition<T>> for PhysicalPositionWrapper<T> {
  fn from(position: PhysicalPosition<T>) -> Self {
    Self(TaoPhysicalPosition {
      x: position.x,
      y: position.y,
    })
  }
}

struct LogicalPositionWrapper<T>(TaoLogicalPosition<T>);

impl<T> From<LogicalPosition<T>> for LogicalPositionWrapper<T> {
  fn from(position: LogicalPosition<T>) -> Self {
    Self(TaoLogicalPosition {
      x: position.x,
      y: position.y,
    })
  }
}

pub struct PhysicalSizeWrapper<T>(pub TaoPhysicalSize<T>);

impl<T> From<PhysicalSizeWrapper<T>> for PhysicalSize<T> {
  fn from(size: PhysicalSizeWrapper<T>) -> Self {
    Self {
      width: size.0.width,
      height: size.0.height,
    }
  }
}

impl<T> From<PhysicalSize<T>> for PhysicalSizeWrapper<T> {
  fn from(size: PhysicalSize<T>) -> Self {
    Self(TaoPhysicalSize {
      width: size.width,
      height: size.height,
    })
  }
}

struct LogicalSizeWrapper<T>(TaoLogicalSize<T>);

impl<T> From<LogicalSize<T>> for LogicalSizeWrapper<T> {
  fn from(size: LogicalSize<T>) -> Self {
    Self(TaoLogicalSize {
      width: size.width,
      height: size.height,
    })
  }
}

pub struct SizeWrapper(pub TaoSize);

impl From<Size> for SizeWrapper {
  fn from(size: Size) -> Self {
    match size {
      Size::Logical(s) => Self(TaoSize::Logical(LogicalSizeWrapper::from(s).0)),
      Size::Physical(s) => Self(TaoSize::Physical(PhysicalSizeWrapper::from(s).0)),
    }
  }
}

pub struct PositionWrapper(pub TaoPosition);

impl From<Position> for PositionWrapper {
  fn from(position: Position) -> Self {
    match position {
      Position::Logical(s) => Self(TaoPosition::Logical(LogicalPositionWrapper::from(s).0)),
      Position::Physical(s) => Self(TaoPosition::Physical(PhysicalPositionWrapper::from(s).0)),
    }
  }
}

#[derive(Debug, Clone)]
pub struct UserAttentionTypeWrapper(pub TaoUserAttentionType);

impl From<UserAttentionType> for UserAttentionTypeWrapper {
  fn from(request_type: UserAttentionType) -> Self {
    let o = match request_type {
      UserAttentionType::Critical => TaoUserAttentionType::Critical,
      UserAttentionType::Informational => TaoUserAttentionType::Informational,
    };
    Self(o)
  }
}

#[derive(Debug)]
pub struct CursorIconWrapper(pub TaoCursorIcon);

impl From<CursorIcon> for CursorIconWrapper {
  fn from(icon: CursorIcon) -> Self {
    use CursorIcon::*;
    let i = match icon {
      Default => TaoCursorIcon::Default,
      Crosshair => TaoCursorIcon::Crosshair,
      Hand => TaoCursorIcon::Hand,
      Arrow => TaoCursorIcon::Arrow,
      Move => TaoCursorIcon::Move,
      Text => TaoCursorIcon::Text,
      Wait => TaoCursorIcon::Wait,
      Help => TaoCursorIcon::Help,
      Progress => TaoCursorIcon::Progress,
      NotAllowed => TaoCursorIcon::NotAllowed,
      ContextMenu => TaoCursorIcon::ContextMenu,
      Cell => TaoCursorIcon::Cell,
      VerticalText => TaoCursorIcon::VerticalText,
      Alias => TaoCursorIcon::Alias,
      Copy => TaoCursorIcon::Copy,
      NoDrop => TaoCursorIcon::NoDrop,
      Grab => TaoCursorIcon::Grab,
      Grabbing => TaoCursorIcon::Grabbing,
      AllScroll => TaoCursorIcon::AllScroll,
      ZoomIn => TaoCursorIcon::ZoomIn,
      ZoomOut => TaoCursorIcon::ZoomOut,
      EResize => TaoCursorIcon::EResize,
      NResize => TaoCursorIcon::NResize,
      NeResize => TaoCursorIcon::NeResize,
      NwResize => TaoCursorIcon::NwResize,
      SResize => TaoCursorIcon::SResize,
      SeResize => TaoCursorIcon::SeResize,
      SwResize => TaoCursorIcon::SwResize,
      WResize => TaoCursorIcon::WResize,
      EwResize => TaoCursorIcon::EwResize,
      NsResize => TaoCursorIcon::NsResize,
      NeswResize => TaoCursorIcon::NeswResize,
      NwseResize => TaoCursorIcon::NwseResize,
      ColResize => TaoCursorIcon::ColResize,
      RowResize => TaoCursorIcon::RowResize,
      _ => TaoCursorIcon::Default,
    };
    Self(i)
  }
}

pub struct ProgressStateWrapper(pub TaoProgressState);

impl From<ProgressBarStatus> for ProgressStateWrapper {
  fn from(status: ProgressBarStatus) -> Self {
    let state = match status {
      ProgressBarStatus::None => TaoProgressState::None,
      ProgressBarStatus::Normal => TaoProgressState::Normal,
      ProgressBarStatus::Indeterminate => TaoProgressState::Indeterminate,
      ProgressBarStatus::Paused => TaoProgressState::Paused,
      ProgressBarStatus::Error => TaoProgressState::Error,
    };
    Self(state)
  }
}

pub struct ProgressBarStateWrapper(pub TaoProgressBarState);

impl From<ProgressBarState> for ProgressBarStateWrapper {
  fn from(progress_state: ProgressBarState) -> Self {
    Self(TaoProgressBarState {
      progress: progress_state.progress,
      state: progress_state
        .status
        .map(|state| ProgressStateWrapper::from(state).0),
      unity_uri: progress_state.unity_uri,
    })
  }
}

#[derive(Clone, Default)]
pub struct WindowBuilderWrapper {
  inner: TaoWindowBuilder,
  center: bool,
  #[cfg(target_os = "macos")]
  tabbing_identifier: Option<String>,
}

impl std::fmt::Debug for WindowBuilderWrapper {
  fn fmt(&self, f: &mut fmt::Formatter<'_>) -> fmt::Result {
    let mut s = f.debug_struct("WindowBuilderWrapper");
    s.field("inner", &self.inner).field("center", &self.center);
    #[cfg(target_os = "macos")]
    {
      s.field("tabbing_identifier", &self.tabbing_identifier);
    }
    s.finish()
  }
}

// SAFETY: this type is `Send` since `menu_items` are read only here
#[allow(clippy::non_send_fields_in_send_ty)]
unsafe impl Send for WindowBuilderWrapper {}

impl WindowBuilderBase for WindowBuilderWrapper {}
impl WindowBuilder for WindowBuilderWrapper {
  fn new() -> Self {
    Self::default().focused(true)
  }

  fn with_config(config: WindowConfig) -> Self {
    let mut window = WindowBuilderWrapper::new();

    #[cfg(target_os = "macos")]
    {
      window = window
        .hidden_title(config.hidden_title)
        .title_bar_style(config.title_bar_style);
      if let Some(identifier) = &config.tabbing_identifier {
        window = window.tabbing_identifier(identifier);
      }
    }

    #[cfg(any(not(target_os = "macos"), feature = "macos-private-api"))]
    {
      window = window.transparent(config.transparent);
    }
    #[cfg(all(
      target_os = "macos",
      not(feature = "macos-private-api"),
      debug_assertions
    ))]
    if config.transparent {
      eprintln!(
        "The window is set to be transparent but the `macos-private-api` is not enabled.
        This can be enabled via the `tauri.macOSPrivateApi` configuration property <https://tauri.app/docs/api/config#tauri.macOSPrivateApi>
      ");
    }

    #[cfg(target_os = "linux")]
    {
      // Mouse event is disabled on Linux since sudden event bursts could block event loop.
      window.inner = window.inner.with_cursor_moved_event(false);
    }

    #[cfg(desktop)]
    {
      window = window
        .title(config.title.to_string())
        .inner_size(config.width, config.height)
        .visible(config.visible)
        .resizable(config.resizable)
        .fullscreen(config.fullscreen)
        .decorations(config.decorations)
        .maximized(config.maximized)
        .always_on_bottom(config.always_on_bottom)
        .always_on_top(config.always_on_top)
        .visible_on_all_workspaces(config.visible_on_all_workspaces)
        .content_protected(config.content_protected)
        .skip_taskbar(config.skip_taskbar)
        .theme(config.theme)
        .shadow(config.shadow);

      if let (Some(min_width), Some(min_height)) = (config.min_width, config.min_height) {
        window = window.min_inner_size(min_width, min_height);
      }
      if let (Some(max_width), Some(max_height)) = (config.max_width, config.max_height) {
        window = window.max_inner_size(max_width, max_height);
      }
      if let (Some(x), Some(y)) = (config.x, config.y) {
        window = window.position(x, y);
      }

      if config.center {
        window = window.center();
      }
    }

    window
  }

  fn center(mut self) -> Self {
    self.center = true;
    self
  }

  fn position(mut self, x: f64, y: f64) -> Self {
    self.inner = self.inner.with_position(TaoLogicalPosition::new(x, y));
    self
  }

  fn inner_size(mut self, width: f64, height: f64) -> Self {
    self.inner = self
      .inner
      .with_inner_size(TaoLogicalSize::new(width, height));
    self
  }

  fn min_inner_size(mut self, min_width: f64, min_height: f64) -> Self {
    self.inner = self
      .inner
      .with_min_inner_size(TaoLogicalSize::new(min_width, min_height));
    self
  }

  fn max_inner_size(mut self, max_width: f64, max_height: f64) -> Self {
    self.inner = self
      .inner
      .with_max_inner_size(TaoLogicalSize::new(max_width, max_height));
    self
  }

  fn resizable(mut self, resizable: bool) -> Self {
    self.inner = self.inner.with_resizable(resizable);
    self
  }

  fn maximizable(mut self, maximizable: bool) -> Self {
    self.inner = self.inner.with_maximizable(maximizable);
    self
  }

  fn minimizable(mut self, minimizable: bool) -> Self {
    self.inner = self.inner.with_minimizable(minimizable);
    self
  }

  fn closable(mut self, closable: bool) -> Self {
    self.inner = self.inner.with_closable(closable);
    self
  }

  fn title<S: Into<String>>(mut self, title: S) -> Self {
    self.inner = self.inner.with_title(title.into());
    self
  }

  fn fullscreen(mut self, fullscreen: bool) -> Self {
    self.inner = if fullscreen {
      self
        .inner
        .with_fullscreen(Some(Fullscreen::Borderless(None)))
    } else {
      self.inner.with_fullscreen(None)
    };
    self
  }

  fn focused(mut self, focused: bool) -> Self {
    self.inner = self.inner.with_focused(focused);
    self
  }

  fn maximized(mut self, maximized: bool) -> Self {
    self.inner = self.inner.with_maximized(maximized);
    self
  }

  fn visible(mut self, visible: bool) -> Self {
    self.inner = self.inner.with_visible(visible);
    self
  }

  #[cfg(any(not(target_os = "macos"), feature = "macos-private-api"))]
  fn transparent(mut self, transparent: bool) -> Self {
    self.inner = self.inner.with_transparent(transparent);
    self
  }

  fn decorations(mut self, decorations: bool) -> Self {
    self.inner = self.inner.with_decorations(decorations);
    self
  }

  fn always_on_bottom(mut self, always_on_bottom: bool) -> Self {
    self.inner = self.inner.with_always_on_bottom(always_on_bottom);
    self
  }

  fn always_on_top(mut self, always_on_top: bool) -> Self {
    self.inner = self.inner.with_always_on_top(always_on_top);
    self
  }

  fn visible_on_all_workspaces(mut self, visible_on_all_workspaces: bool) -> Self {
    self.inner = self
      .inner
      .with_visible_on_all_workspaces(visible_on_all_workspaces);
    self
  }

  fn content_protected(mut self, protected: bool) -> Self {
    self.inner = self.inner.with_content_protection(protected);
    self
  }

  fn shadow(#[allow(unused_mut)] mut self, _enable: bool) -> Self {
    #[cfg(windows)]
    {
      self.inner = self.inner.with_undecorated_shadow(_enable);
    }
    #[cfg(target_os = "macos")]
    {
      self.inner = self.inner.with_has_shadow(_enable);
    }
    self
  }

  #[cfg(windows)]
  fn parent_window(mut self, parent: HWND) -> Self {
    self.inner = self.inner.with_parent_window(parent.0);
    self
  }

  #[cfg(target_os = "macos")]
  fn parent_window(mut self, parent: *mut std::ffi::c_void) -> Self {
    self.inner = self.inner.with_parent_window(parent);
    self
  }

  #[cfg(windows)]
  fn owner_window(mut self, owner: HWND) -> Self {
    self.inner = self.inner.with_owner_window(owner.0);
    self
  }

  #[cfg(target_os = "macos")]
  fn title_bar_style(mut self, style: TitleBarStyle) -> Self {
    match style {
      TitleBarStyle::Visible => {
        self.inner = self.inner.with_titlebar_transparent(false);
        // Fixes rendering issue when resizing window with devtools open (https://github.com/tauri-apps/tauri/issues/3914)
        self.inner = self.inner.with_fullsize_content_view(true);
      }
      TitleBarStyle::Transparent => {
        self.inner = self.inner.with_titlebar_transparent(true);
        self.inner = self.inner.with_fullsize_content_view(false);
      }
      TitleBarStyle::Overlay => {
        self.inner = self.inner.with_titlebar_transparent(true);
        self.inner = self.inner.with_fullsize_content_view(true);
      }
    }
    self
  }

  #[cfg(target_os = "macos")]
  fn hidden_title(mut self, hidden: bool) -> Self {
    self.inner = self.inner.with_title_hidden(hidden);
    self
  }

  #[cfg(target_os = "macos")]
  fn tabbing_identifier(mut self, identifier: &str) -> Self {
    self.inner = self.inner.with_tabbing_identifier(identifier);
    self.tabbing_identifier.replace(identifier.into());
    self
  }

  fn icon(mut self, icon: Icon) -> Result<Self> {
    self.inner = self
      .inner
      .with_window_icon(Some(TaoIcon::try_from(icon)?.0));
    Ok(self)
  }

  #[cfg(any(windows, target_os = "linux"))]
  fn skip_taskbar(mut self, skip: bool) -> Self {
    self.inner = self.inner.with_skip_taskbar(skip);
    self
  }

  #[cfg(any(target_os = "macos", target_os = "ios", target_os = "android"))]
  fn skip_taskbar(self, _skip: bool) -> Self {
    self
  }

  #[allow(unused_variables, unused_mut)]
  fn theme(mut self, theme: Option<Theme>) -> Self {
    self.inner = self.inner.with_theme(if let Some(t) = theme {
      match t {
        Theme::Dark => Some(TaoTheme::Dark),
        _ => Some(TaoTheme::Light),
      }
    } else {
      None
    });

    self
  }

  fn has_icon(&self) -> bool {
    self.inner.window.window_icon.is_some()
  }
}

pub struct FileDropEventWrapper(WryFileDropEvent);

// on Linux, the paths are percent-encoded
#[cfg(any(
  target_os = "linux",
  target_os = "dragonfly",
  target_os = "freebsd",
  target_os = "netbsd",
  target_os = "openbsd"
))]
fn decode_path(path: PathBuf) -> PathBuf {
  percent_encoding::percent_decode(path.display().to_string().as_bytes())
    .decode_utf8_lossy()
    .into_owned()
    .into()
}

// on Windows and macOS, we do not need to decode the path
#[cfg(not(any(
  target_os = "linux",
  target_os = "dragonfly",
  target_os = "freebsd",
  target_os = "netbsd",
  target_os = "openbsd"
)))]
fn decode_path(path: PathBuf) -> PathBuf {
  path
}

impl From<FileDropEventWrapper> for FileDropEvent {
  fn from(event: FileDropEventWrapper) -> Self {
    match event.0 {
      WryFileDropEvent::Hovered { paths, position } => FileDropEvent::Hovered {
        paths: paths.into_iter().map(decode_path).collect(),
        position: PhysicalPosition::new(position.0 as f64, position.1 as f64),
      },
      WryFileDropEvent::Dropped { paths, position } => FileDropEvent::Dropped {
        paths: paths.into_iter().map(decode_path).collect(),
        position: PhysicalPosition::new(position.0 as f64, position.1 as f64),
      },
      // default to cancelled
      // FIXME(maybe): Add `FileDropEvent::Unknown` event?
      _ => FileDropEvent::Cancelled,
    }
  }
}

#[cfg(any(
  target_os = "linux",
  target_os = "dragonfly",
  target_os = "freebsd",
  target_os = "netbsd",
  target_os = "openbsd"
))]
pub struct GtkWindow(pub gtk::ApplicationWindow);
#[cfg(any(
  target_os = "linux",
  target_os = "dragonfly",
  target_os = "freebsd",
  target_os = "netbsd",
  target_os = "openbsd"
))]
#[allow(clippy::non_send_fields_in_send_ty)]
unsafe impl Send for GtkWindow {}

#[cfg(any(
  target_os = "linux",
  target_os = "dragonfly",
  target_os = "freebsd",
  target_os = "netbsd",
  target_os = "openbsd"
))]
pub struct GtkBox(pub gtk::Box);
#[cfg(any(
  target_os = "linux",
  target_os = "dragonfly",
  target_os = "freebsd",
  target_os = "netbsd",
  target_os = "openbsd"
))]
#[allow(clippy::non_send_fields_in_send_ty)]
unsafe impl Send for GtkBox {}

pub struct RawWindowHandle(pub raw_window_handle::RawWindowHandle);
unsafe impl Send for RawWindowHandle {}

#[cfg(target_os = "macos")]
#[derive(Debug, Clone)]
pub enum ApplicationMessage {
  Show,
  Hide,
}

pub enum WindowMessage {
  AddEventListener(WindowEventId, Box<dyn Fn(&WindowEvent) + Send>),
  // Getters
  ScaleFactor(Sender<f64>),
  InnerPosition(Sender<Result<PhysicalPosition<i32>>>),
  OuterPosition(Sender<Result<PhysicalPosition<i32>>>),
  InnerSize(Sender<PhysicalSize<u32>>),
  OuterSize(Sender<PhysicalSize<u32>>),
  IsFullscreen(Sender<bool>),
  IsMinimized(Sender<bool>),
  IsMaximized(Sender<bool>),
  IsFocused(Sender<bool>),
  IsDecorated(Sender<bool>),
  IsResizable(Sender<bool>),
  IsMaximizable(Sender<bool>),
  IsMinimizable(Sender<bool>),
  IsClosable(Sender<bool>),
  IsVisible(Sender<bool>),
  Title(Sender<String>),
  CurrentMonitor(Sender<Option<MonitorHandle>>),
  PrimaryMonitor(Sender<Option<MonitorHandle>>),
  AvailableMonitors(Sender<Vec<MonitorHandle>>),
  #[cfg(any(
    target_os = "linux",
    target_os = "dragonfly",
    target_os = "freebsd",
    target_os = "netbsd",
    target_os = "openbsd"
  ))]
  GtkWindow(Sender<GtkWindow>),
  #[cfg(any(
    target_os = "linux",
    target_os = "dragonfly",
    target_os = "freebsd",
    target_os = "netbsd",
    target_os = "openbsd"
  ))]
  GtkBox(Sender<GtkBox>),
  RawWindowHandle(Sender<RawWindowHandle>),
  Theme(Sender<Theme>),
  // Setters
  Center,
  RequestUserAttention(Option<UserAttentionTypeWrapper>),
  SetResizable(bool),
  SetMaximizable(bool),
  SetMinimizable(bool),
  SetClosable(bool),
  SetTitle(String),
  Maximize,
  Unmaximize,
  Minimize,
  Unminimize,
  Show,
  Hide,
  Close,
  SetDecorations(bool),
  SetShadow(bool),
  SetAlwaysOnBottom(bool),
  SetAlwaysOnTop(bool),
  SetVisibleOnAllWorkspaces(bool),
  SetContentProtected(bool),
  SetSize(Size),
  SetMinSize(Option<Size>),
  SetMaxSize(Option<Size>),
  SetPosition(Position),
  SetFullscreen(bool),
  SetFocus,
  SetIcon(TaoWindowIcon),
  SetSkipTaskbar(bool),
  SetCursorGrab(bool),
  SetCursorVisible(bool),
  SetCursorIcon(CursorIcon),
  SetCursorPosition(Position),
  SetIgnoreCursorEvents(bool),
  SetProgressBar(ProgressBarState),
  DragWindow,
  RequestRedraw,
}

pub enum WebviewMessage {
  EvaluateScript(String),
  #[allow(dead_code)]
  WebviewEvent(WebviewEvent),
  Navigate(Url),
  Print,
  // Getters
  Url(Sender<Url>),
  WithWebview(Box<dyn FnOnce(Webview) + Send>),
  // Devtools
  #[cfg(any(debug_assertions, feature = "devtools"))]
  OpenDevTools,
  #[cfg(any(debug_assertions, feature = "devtools"))]
  CloseDevTools,
  #[cfg(any(debug_assertions, feature = "devtools"))]
  IsDevToolsOpen(Sender<bool>),
}

#[allow(dead_code)]
#[derive(Debug, Clone)]
pub enum WebviewEvent {
  Focused(bool),
}

pub type CreateWindowClosure<T> =
  Box<dyn FnOnce(&EventLoopWindowTarget<Message<T>>) -> Result<WindowWrapper> + Send>;

pub type CreateWebviewClosure = Box<dyn FnOnce(&Window) -> Result<WebviewWrapper> + Send>;

pub enum Message<T: 'static> {
  Task(Box<dyn FnOnce() + Send>),
  #[cfg(target_os = "macos")]
  Application(ApplicationMessage),
<<<<<<< HEAD
  Window(WindowId, WindowMessage),
  Webview(WindowId, WebviewId, WebviewMessage),
  CreateWebview(WindowId, CreateWebviewClosure),
  CreateWindow(WindowId, CreateWindowClosure<T>),
  CreateRawWindow(
    WindowId,
    Box<dyn FnOnce() -> (String, WryWindowBuilder) + Send>,
=======
  Window(WebviewId, WindowMessage),
  Webview(WebviewId, WebviewMessage),
  CreateWebview(WebviewId, CreateWebviewClosure<T>),
  CreateWindow(
    WebviewId,
    Box<dyn FnOnce() -> (String, TaoWindowBuilder) + Send>,
>>>>>>> 4f4313e1
    Sender<Result<Weak<Window>>>,
  ),
  UserEvent(T),
}

impl<T: UserEvent> Clone for Message<T> {
  fn clone(&self) -> Self {
    match self {
      Self::UserEvent(t) => Self::UserEvent(t.clone()),
      _ => unimplemented!(),
    }
  }
}

<<<<<<< HEAD
/// The Tauri [`WebviewDispatch`] for [`Wry`].
=======
/// The Tauri [`Dispatch`] for [`Tao`].
>>>>>>> 4f4313e1
#[derive(Debug, Clone)]
pub struct WryWebviewDispatcher<T: UserEvent> {
  window_id: WindowId,
  webview_id: WebviewId,
  context: Context<T>,
}

impl<T: UserEvent> WebviewDispatch<T> for WryWebviewDispatcher<T> {
  type Runtime = Wry<T>;

  fn run_on_main_thread<F: FnOnce() + Send + 'static>(&self, f: F) -> Result<()> {
    send_user_message(&self.context, Message::Task(Box::new(f)))
  }

  fn with_webview<F: FnOnce(Box<dyn std::any::Any>) + Send + 'static>(&self, f: F) -> Result<()> {
    send_user_message(
      &self.context,
      Message::Webview(
        self.window_id,
        self.webview_id,
        WebviewMessage::WithWebview(Box::new(move |webview| f(Box::new(webview)))),
      ),
    )
  }

  #[cfg(any(debug_assertions, feature = "devtools"))]
  fn open_devtools(&self) {
    let _ = send_user_message(
      &self.context,
      Message::Webview(
        self.window_id,
        self.webview_id,
        WebviewMessage::OpenDevTools,
      ),
    );
  }

  #[cfg(any(debug_assertions, feature = "devtools"))]
  fn close_devtools(&self) {
    let _ = send_user_message(
      &self.context,
      Message::Webview(
        self.window_id,
        self.webview_id,
        WebviewMessage::CloseDevTools,
      ),
    );
  }

  /// Gets the devtools window's current open state.
  #[cfg(any(debug_assertions, feature = "devtools"))]
  fn is_devtools_open(&self) -> Result<bool> {
    webview_getter!(self, WebviewMessage::IsDevToolsOpen)
  }

  // Getters

  fn url(&self) -> Result<Url> {
    webview_getter!(self, WebviewMessage::Url)
  }

  // Setters

  fn navigate(&self, url: Url) -> Result<()> {
    send_user_message(
      &self.context,
      Message::Webview(
        self.window_id,
        self.webview_id,
        WebviewMessage::Navigate(url),
      ),
    )
  }

  fn print(&self) -> Result<()> {
    send_user_message(
      &self.context,
      Message::Webview(self.window_id, self.webview_id, WebviewMessage::Print),
    )
  }

  fn eval_script<S: Into<String>>(&self, script: S) -> Result<()> {
    send_user_message(
      &self.context,
      Message::Webview(
        self.window_id,
        self.webview_id,
        WebviewMessage::EvaluateScript(script.into()),
      ),
    )
  }
}

/// The Tauri [`WindowDispatch`] for [`Wry`].
#[derive(Debug, Clone)]
pub struct WryWindowDispatcher<T: UserEvent> {
  window_id: WindowId,
  context: Context<T>,
}

// SAFETY: this is safe since the `Context` usage is guarded on `send_user_message`.
#[allow(clippy::non_send_fields_in_send_ty)]
unsafe impl<T: UserEvent> Sync for WryWindowDispatcher<T> {}

impl<T: UserEvent> WindowDispatch<T> for WryWindowDispatcher<T> {
  type Runtime = Wry<T>;
  type WindowBuilder = WindowBuilderWrapper;

  fn run_on_main_thread<F: FnOnce() + Send + 'static>(&self, f: F) -> Result<()> {
    send_user_message(&self.context, Message::Task(Box::new(f)))
  }

  fn on_window_event<F: Fn(&WindowEvent) + Send + 'static>(&self, f: F) -> WindowEventId {
    let id = self.context.next_window_event_id();
    let _ = self.context.proxy.send_event(Message::Window(
      self.window_id,
      WindowMessage::AddEventListener(id, Box::new(f)),
    ));
    id
  }

  // Getters

  fn scale_factor(&self) -> Result<f64> {
    window_getter!(self, WindowMessage::ScaleFactor)
  }

  fn inner_position(&self) -> Result<PhysicalPosition<i32>> {
    window_getter!(self, WindowMessage::InnerPosition)?
  }

  fn outer_position(&self) -> Result<PhysicalPosition<i32>> {
    window_getter!(self, WindowMessage::OuterPosition)?
  }

  fn inner_size(&self) -> Result<PhysicalSize<u32>> {
    window_getter!(self, WindowMessage::InnerSize)
  }

  fn outer_size(&self) -> Result<PhysicalSize<u32>> {
    window_getter!(self, WindowMessage::OuterSize)
  }

  fn is_fullscreen(&self) -> Result<bool> {
    window_getter!(self, WindowMessage::IsFullscreen)
  }

  fn is_minimized(&self) -> Result<bool> {
    window_getter!(self, WindowMessage::IsMinimized)
  }

  fn is_maximized(&self) -> Result<bool> {
    window_getter!(self, WindowMessage::IsMaximized)
  }

  fn is_focused(&self) -> Result<bool> {
    window_getter!(self, WindowMessage::IsFocused)
  }

  /// Gets the window’s current decoration state.
  fn is_decorated(&self) -> Result<bool> {
    window_getter!(self, WindowMessage::IsDecorated)
  }

  /// Gets the window’s current resizable state.
  fn is_resizable(&self) -> Result<bool> {
    window_getter!(self, WindowMessage::IsResizable)
  }

  /// Gets the current native window's maximize button state
  fn is_maximizable(&self) -> Result<bool> {
    window_getter!(self, WindowMessage::IsMaximizable)
  }

  /// Gets the current native window's minimize button state
  fn is_minimizable(&self) -> Result<bool> {
    window_getter!(self, WindowMessage::IsMinimizable)
  }

  /// Gets the current native window's close button state
  fn is_closable(&self) -> Result<bool> {
    window_getter!(self, WindowMessage::IsClosable)
  }

  fn is_visible(&self) -> Result<bool> {
    window_getter!(self, WindowMessage::IsVisible)
  }

  fn title(&self) -> Result<String> {
    window_getter!(self, WindowMessage::Title)
  }

  fn current_monitor(&self) -> Result<Option<Monitor>> {
    Ok(window_getter!(self, WindowMessage::CurrentMonitor)?.map(|m| MonitorHandleWrapper(m).into()))
  }

  fn primary_monitor(&self) -> Result<Option<Monitor>> {
    Ok(window_getter!(self, WindowMessage::PrimaryMonitor)?.map(|m| MonitorHandleWrapper(m).into()))
  }

  fn available_monitors(&self) -> Result<Vec<Monitor>> {
    Ok(
      window_getter!(self, WindowMessage::AvailableMonitors)?
        .into_iter()
        .map(|m| MonitorHandleWrapper(m).into())
        .collect(),
    )
  }

  fn theme(&self) -> Result<Theme> {
    window_getter!(self, WindowMessage::Theme)
  }

  #[cfg(any(
    target_os = "linux",
    target_os = "dragonfly",
    target_os = "freebsd",
    target_os = "netbsd",
    target_os = "openbsd"
  ))]
  fn gtk_window(&self) -> Result<gtk::ApplicationWindow> {
    window_getter!(self, WindowMessage::GtkWindow).map(|w| w.0)
  }

  #[cfg(any(
    target_os = "linux",
    target_os = "dragonfly",
    target_os = "freebsd",
    target_os = "netbsd",
    target_os = "openbsd"
  ))]
  fn default_vbox(&self) -> Result<gtk::Box> {
    window_getter!(self, WindowMessage::GtkBox).map(|w| w.0)
  }

  fn raw_window_handle(&self) -> Result<raw_window_handle::RawWindowHandle> {
    window_getter!(self, WindowMessage::RawWindowHandle).map(|w| w.0)
  }

  // Setters

  fn center(&self) -> Result<()> {
    send_user_message(
      &self.context,
      Message::Window(self.window_id, WindowMessage::Center),
    )
  }

  fn request_user_attention(&self, request_type: Option<UserAttentionType>) -> Result<()> {
    send_user_message(
      &self.context,
      Message::Window(
        self.window_id,
        WindowMessage::RequestUserAttention(request_type.map(Into::into)),
      ),
    )
  }

  // Creates a window by dispatching a message to the event loop.
  // Note that this must be called from a separate thread, otherwise the channel will introduce a deadlock.
  fn create_window<F: Fn(RawWindow) + Send + 'static>(
    &mut self,
    pending: PendingWindow<T, Self::Runtime>,
    before_window_creation: Option<F>,
  ) -> Result<DetachedWindow<T, Self::Runtime>> {
    self.context.create_window(pending, before_window_creation)
  }

  // Creates a webview by dispatching a message to the event loop.
  // Note that this must be called from a separate thread, otherwise the channel will introduce a deadlock.
  fn create_webview(
    &mut self,
    pending: PendingWebview<T, Self::Runtime>,
  ) -> Result<DetachedWebview<T, Self::Runtime>> {
    self.context.create_webview(self.window_id, pending)
  }

  fn set_resizable(&self, resizable: bool) -> Result<()> {
    send_user_message(
      &self.context,
      Message::Window(self.window_id, WindowMessage::SetResizable(resizable)),
    )
  }

  fn set_maximizable(&self, maximizable: bool) -> Result<()> {
    send_user_message(
      &self.context,
      Message::Window(self.window_id, WindowMessage::SetMaximizable(maximizable)),
    )
  }

  fn set_minimizable(&self, minimizable: bool) -> Result<()> {
    send_user_message(
      &self.context,
      Message::Window(self.window_id, WindowMessage::SetMinimizable(minimizable)),
    )
  }

  fn set_closable(&self, closable: bool) -> Result<()> {
    send_user_message(
      &self.context,
      Message::Window(self.window_id, WindowMessage::SetClosable(closable)),
    )
  }

  fn set_title<S: Into<String>>(&self, title: S) -> Result<()> {
    send_user_message(
      &self.context,
      Message::Window(self.window_id, WindowMessage::SetTitle(title.into())),
    )
  }

  fn maximize(&self) -> Result<()> {
    send_user_message(
      &self.context,
      Message::Window(self.window_id, WindowMessage::Maximize),
    )
  }

  fn unmaximize(&self) -> Result<()> {
    send_user_message(
      &self.context,
      Message::Window(self.window_id, WindowMessage::Unmaximize),
    )
  }

  fn minimize(&self) -> Result<()> {
    send_user_message(
      &self.context,
      Message::Window(self.window_id, WindowMessage::Minimize),
    )
  }

  fn unminimize(&self) -> Result<()> {
    send_user_message(
      &self.context,
      Message::Window(self.window_id, WindowMessage::Unminimize),
    )
  }

  fn show(&self) -> Result<()> {
    send_user_message(
      &self.context,
      Message::Window(self.window_id, WindowMessage::Show),
    )
  }

  fn hide(&self) -> Result<()> {
    send_user_message(
      &self.context,
      Message::Window(self.window_id, WindowMessage::Hide),
    )
  }

  fn close(&self) -> Result<()> {
    // NOTE: close cannot use the `send_user_message` function because it accesses the event loop callback
    self
      .context
      .proxy
      .send_event(Message::Window(self.window_id, WindowMessage::Close))
      .map_err(|_| Error::FailedToSendMessage)
  }

  fn set_decorations(&self, decorations: bool) -> Result<()> {
    send_user_message(
      &self.context,
      Message::Window(self.window_id, WindowMessage::SetDecorations(decorations)),
    )
  }

  fn set_shadow(&self, enable: bool) -> Result<()> {
    send_user_message(
      &self.context,
      Message::Window(self.window_id, WindowMessage::SetShadow(enable)),
    )
  }

  fn set_always_on_bottom(&self, always_on_bottom: bool) -> Result<()> {
    send_user_message(
      &self.context,
      Message::Window(
        self.window_id,
        WindowMessage::SetAlwaysOnBottom(always_on_bottom),
      ),
    )
  }

  fn set_always_on_top(&self, always_on_top: bool) -> Result<()> {
    send_user_message(
      &self.context,
      Message::Window(self.window_id, WindowMessage::SetAlwaysOnTop(always_on_top)),
    )
  }

  fn set_visible_on_all_workspaces(&self, visible_on_all_workspaces: bool) -> Result<()> {
    send_user_message(
      &self.context,
      Message::Window(
        self.window_id,
        WindowMessage::SetVisibleOnAllWorkspaces(visible_on_all_workspaces),
      ),
    )
  }

  fn set_content_protected(&self, protected: bool) -> Result<()> {
    send_user_message(
      &self.context,
      Message::Window(
        self.window_id,
        WindowMessage::SetContentProtected(protected),
      ),
    )
  }

  fn set_size(&self, size: Size) -> Result<()> {
    send_user_message(
      &self.context,
      Message::Window(self.window_id, WindowMessage::SetSize(size)),
    )
  }

  fn set_min_size(&self, size: Option<Size>) -> Result<()> {
    send_user_message(
      &self.context,
      Message::Window(self.window_id, WindowMessage::SetMinSize(size)),
    )
  }

  fn set_max_size(&self, size: Option<Size>) -> Result<()> {
    send_user_message(
      &self.context,
      Message::Window(self.window_id, WindowMessage::SetMaxSize(size)),
    )
  }

  fn set_position(&self, position: Position) -> Result<()> {
    send_user_message(
      &self.context,
      Message::Window(self.window_id, WindowMessage::SetPosition(position)),
    )
  }

  fn set_fullscreen(&self, fullscreen: bool) -> Result<()> {
    send_user_message(
      &self.context,
      Message::Window(self.window_id, WindowMessage::SetFullscreen(fullscreen)),
    )
  }

  fn set_focus(&self) -> Result<()> {
    send_user_message(
      &self.context,
      Message::Window(self.window_id, WindowMessage::SetFocus),
    )
  }

  fn set_icon(&self, icon: Icon) -> Result<()> {
    send_user_message(
      &self.context,
      Message::Window(
        self.window_id,
        WindowMessage::SetIcon(TaoIcon::try_from(icon)?.0),
      ),
    )
  }

  fn set_skip_taskbar(&self, skip: bool) -> Result<()> {
    send_user_message(
      &self.context,
      Message::Window(self.window_id, WindowMessage::SetSkipTaskbar(skip)),
    )
  }

  fn set_cursor_grab(&self, grab: bool) -> crate::Result<()> {
    send_user_message(
      &self.context,
      Message::Window(self.window_id, WindowMessage::SetCursorGrab(grab)),
    )
  }

  fn set_cursor_visible(&self, visible: bool) -> crate::Result<()> {
    send_user_message(
      &self.context,
      Message::Window(self.window_id, WindowMessage::SetCursorVisible(visible)),
    )
  }

  fn set_cursor_icon(&self, icon: CursorIcon) -> crate::Result<()> {
    send_user_message(
      &self.context,
      Message::Window(self.window_id, WindowMessage::SetCursorIcon(icon)),
    )
  }

  fn set_cursor_position<Pos: Into<Position>>(&self, position: Pos) -> crate::Result<()> {
    send_user_message(
      &self.context,
      Message::Window(
        self.window_id,
        WindowMessage::SetCursorPosition(position.into()),
      ),
    )
  }

  fn set_ignore_cursor_events(&self, ignore: bool) -> crate::Result<()> {
    send_user_message(
      &self.context,
      Message::Window(self.window_id, WindowMessage::SetIgnoreCursorEvents(ignore)),
    )
  }

  fn start_dragging(&self) -> Result<()> {
    send_user_message(
      &self.context,
      Message::Window(self.window_id, WindowMessage::DragWindow),
    )
  }

  fn set_progress_bar(&self, progress_state: ProgressBarState) -> Result<()> {
    send_user_message(
      &self.context,
      Message::Window(
        self.window_id,
        WindowMessage::SetProgressBar(progress_state),
      ),
    )
  }
}

#[derive(Clone)]
<<<<<<< HEAD
pub struct WebviewWrapper {
  id: WebviewId,
  inner: Rc<WebView>,
  context_store: WebContextStore,
  // the key of the WebContext if it's not shared
  context_key: Option<PathBuf>,
  bounds: Option<WebviewBounds>,
=======
enum WindowHandle {
  Webview {
    window: Arc<Window>,
    inner: Rc<WebView>,
    context_store: WebContextStore,
    // the key of the WebContext if it's not shared
    context_key: Option<PathBuf>,
  },
  Window(Arc<Window>),
}

impl Drop for WindowHandle {
  fn drop(&mut self) {
    if let Self::Webview {
      inner,
      window: _,
      context_store,
      context_key,
    } = self
    {
      if Rc::get_mut(inner).is_some() {
        context_store.lock().unwrap().remove(context_key);
      }
    }
  }
>>>>>>> 4f4313e1
}

impl Deref for WebviewWrapper {
  type Target = WebView;

  #[inline(always)]
<<<<<<< HEAD
  fn deref(&self) -> &Self::Target {
    &self.inner
  }
}

impl Drop for WebviewWrapper {
  fn drop(&mut self) {
    if Rc::get_mut(&mut self.inner).is_some() {
      self.context_store.lock().unwrap().remove(&self.context_key);
=======
  fn deref(&self) -> &Window {
    match self {
      Self::Webview { window, .. } => window,
      Self::Window(w) => w,
    }
  }
}

impl WindowHandle {
  fn inner_size(&self) -> TaoPhysicalSize<u32> {
    match self {
      WindowHandle::Window(w) => w.inner_size(),
      WindowHandle::Webview { window, .. } => window.inner_size(),
>>>>>>> 4f4313e1
    }
  }
}

pub struct WindowWrapper {
  label: String,
  inner: Option<Arc<Window>>,
  // whether this window has child webviews
  // or it's just a container for a single webview
  has_children: AtomicBool,
  webviews: Vec<WebviewWrapper>,
  window_event_listeners: WindowEventListeners,
}

impl fmt::Debug for WindowWrapper {
  fn fmt(&self, f: &mut fmt::Formatter<'_>) -> fmt::Result {
    f.debug_struct("WindowWrapper")
      .field("label", &self.label)
      .field("inner", &self.inner)
      .finish()
  }
}

#[derive(Debug, Clone)]
pub struct EventProxy<T: UserEvent>(TaoEventLoopProxy<Message<T>>);

#[cfg(target_os = "ios")]
#[allow(clippy::non_send_fields_in_send_ty)]
unsafe impl<T: UserEvent> Sync for EventProxy<T> {}

impl<T: UserEvent> EventLoopProxy<T> for EventProxy<T> {
  fn send_event(&self, event: T) -> Result<()> {
    self
      .0
      .send_event(Message::UserEvent(event))
      .map_err(|_| Error::EventLoopClosed)
  }
}

pub trait PluginBuilder<T: UserEvent> {
  type Plugin: Plugin<T>;
  fn build(self, context: Context<T>) -> Self::Plugin;
}

pub trait Plugin<T: UserEvent> {
  fn on_event(
    &mut self,
    event: &Event<Message<T>>,
    event_loop: &EventLoopWindowTarget<Message<T>>,
    proxy: &TaoEventLoopProxy<Message<T>>,
    control_flow: &mut ControlFlow,
    context: EventLoopIterationContext<'_, T>,
    web_context: &WebContextStore,
  ) -> bool;
}

/// A Tauri [`Runtime`] wrapper around wry.
pub struct Wry<T: UserEvent> {
  context: Context<T>,
  event_loop: EventLoop<Message<T>>,
}

impl<T: UserEvent> fmt::Debug for Wry<T> {
  fn fmt(&self, f: &mut fmt::Formatter<'_>) -> fmt::Result {
    f.debug_struct("Wry")
      .field("main_thread_id", &self.context.main_thread_id)
      .field("event_loop", &self.event_loop)
      .field("windows", &self.context.main_thread.windows)
      .field("web_context", &self.context.main_thread.web_context)
      .finish()
  }
}

/// A handle to the Wry runtime.
#[derive(Debug, Clone)]
pub struct WryHandle<T: UserEvent> {
  context: Context<T>,
}

// SAFETY: this is safe since the `Context` usage is guarded on `send_user_message`.
#[allow(clippy::non_send_fields_in_send_ty)]
unsafe impl<T: UserEvent> Sync for WryHandle<T> {}

impl<T: UserEvent> WryHandle<T> {
  /// Creates a new tao window using a callback, and returns its window id.
  pub fn create_tao_window<F: FnOnce() -> (String, TaoWindowBuilder) + Send + 'static>(
    &self,
    f: F,
  ) -> Result<Weak<Window>> {
    let id = self.context.next_window_id();
    let (tx, rx) = channel();
    send_user_message(&self.context, Message::CreateRawWindow(id, Box::new(f), tx))?;
    rx.recv().unwrap()
  }

  /// Gets the [`WebviewId'] associated with the given [`WindowId`].
  pub fn window_id(&self, window_id: TaoWindowId) -> WindowId {
    *self
      .context
      .webview_id_map
      .0
      .lock()
      .unwrap()
      .get(&window_id)
      .unwrap()
  }

  /// Send a message to the event loop.
  pub fn send_event(&self, message: Message<T>) -> Result<()> {
    self
      .context
      .proxy
      .send_event(message)
      .map_err(|_| Error::FailedToSendMessage)?;
    Ok(())
  }

  pub fn plugin<P: PluginBuilder<T> + 'static>(&mut self, plugin: P)
  where
    <P as PluginBuilder<T>>::Plugin: Send,
  {
    self
      .context
      .plugins
      .lock()
      .unwrap()
      .push(Box::new(plugin.build(self.context.clone())));
  }
}

impl<T: UserEvent> RuntimeHandle<T> for WryHandle<T> {
  type Runtime = Wry<T>;

  fn create_proxy(&self) -> EventProxy<T> {
    EventProxy(self.context.proxy.clone())
  }

  // Creates a window by dispatching a message to the event loop.
  // Note that this must be called from a separate thread, otherwise the channel will introduce a deadlock.
  fn create_window<F: Fn(RawWindow) + Send + 'static>(
    &self,
    pending: PendingWindow<T, Self::Runtime>,
    before_window_creation: Option<F>,
  ) -> Result<DetachedWindow<T, Self::Runtime>> {
    self.context.create_window(pending, before_window_creation)
  }

  // Creates a webview by dispatching a message to the event loop.
  // Note that this must be called from a separate thread, otherwise the channel will introduce a deadlock.
  fn create_webview(
    &self,
    window_id: WindowId,
    pending: PendingWebview<T, Self::Runtime>,
  ) -> Result<DetachedWebview<T, Self::Runtime>> {
    self.context.create_webview(window_id, pending)
  }

  fn run_on_main_thread<F: FnOnce() + Send + 'static>(&self, f: F) -> Result<()> {
    send_user_message(&self.context, Message::Task(Box::new(f)))
  }

  fn raw_display_handle(&self) -> RawDisplayHandle {
    self.context.main_thread.window_target.raw_display_handle()
  }

  fn primary_monitor(&self) -> Option<Monitor> {
    self
      .context
      .main_thread
      .window_target
      .primary_monitor()
      .map(|m| MonitorHandleWrapper(m).into())
  }

  fn available_monitors(&self) -> Vec<Monitor> {
    self
      .context
      .main_thread
      .window_target
      .available_monitors()
      .map(|m| MonitorHandleWrapper(m).into())
      .collect()
  }

  #[cfg(target_os = "macos")]
  fn show(&self) -> tauri_runtime::Result<()> {
    send_user_message(
      &self.context,
      Message::Application(ApplicationMessage::Show),
    )
  }

  #[cfg(target_os = "macos")]
  fn hide(&self) -> tauri_runtime::Result<()> {
    send_user_message(
      &self.context,
      Message::Application(ApplicationMessage::Hide),
    )
  }

  #[cfg(target_os = "android")]
  fn find_class<'a>(
    &self,
    env: &mut jni::JNIEnv<'a>,
    activity: &jni::objects::JObject<'_>,
    name: impl Into<String>,
  ) -> std::result::Result<jni::objects::JClass<'a>, jni::errors::Error> {
    find_class(env, activity, name.into())
  }

  #[cfg(target_os = "android")]
  fn run_on_android_context<F>(&self, f: F)
  where
    F: FnOnce(&mut jni::JNIEnv, &jni::objects::JObject, &jni::objects::JObject) + Send + 'static,
  {
    dispatch(f)
  }
}

impl<T: UserEvent> Wry<T> {
  fn init_with_builder(
    mut event_loop_builder: EventLoopBuilder<Message<T>>,
    #[allow(unused_variables)] args: RuntimeInitArgs,
  ) -> Result<Self> {
    #[cfg(windows)]
    if let Some(hook) = args.msg_hook {
      use tao::platform::windows::EventLoopBuilderExtWindows;
      event_loop_builder.with_msg_hook(hook);
    }
    Self::init(event_loop_builder.build())
  }

  fn init(event_loop: EventLoop<Message<T>>) -> Result<Self> {
    let main_thread_id = current_thread().id();
    let web_context = WebContextStore::default();

    let windows = Rc::new(RefCell::new(HashMap::default()));
    let webview_id_map = WindowIdStore::default();

    let context = Context {
      webview_id_map,
      main_thread_id,
      proxy: event_loop.create_proxy(),
      main_thread: DispatcherMainThreadContext {
        window_target: event_loop.deref().clone(),
        web_context,
        windows,
      },
      plugins: Default::default(),
      next_window_id: Default::default(),
      next_webview_id: Default::default(),
      next_window_event_id: Default::default(),
      next_webcontext_id: Default::default(),
    };

    Ok(Self {
      context,
      event_loop,
    })
  }
}

impl<T: UserEvent> Runtime<T> for Wry<T> {
  type WindowDispatcher = WryWindowDispatcher<T>;
  type WebviewDispatcher = WryWebviewDispatcher<T>;
  type Handle = WryHandle<T>;

  type EventLoopProxy = EventProxy<T>;

  fn new(args: RuntimeInitArgs) -> Result<Self> {
    Self::init_with_builder(EventLoopBuilder::<Message<T>>::with_user_event(), args)
  }
  #[cfg(any(
    target_os = "linux",
    target_os = "dragonfly",
    target_os = "freebsd",
    target_os = "netbsd",
    target_os = "openbsd"
  ))]
  fn new_any_thread(args: RuntimeInitArgs) -> Result<Self> {
    use tao::platform::unix::EventLoopBuilderExtUnix;
    let mut event_loop_builder = EventLoopBuilder::<Message<T>>::with_user_event();
    event_loop_builder.with_any_thread(true);
    Self::init_with_builder(event_loop_builder, args)
  }

  #[cfg(windows)]
  fn new_any_thread(args: RuntimeInitArgs) -> Result<Self> {
    use tao::platform::windows::EventLoopBuilderExtWindows;
    let mut event_loop_builder = EventLoopBuilder::<Message<T>>::with_user_event();
    event_loop_builder.with_any_thread(true);
    Self::init_with_builder(event_loop_builder, args)
  }

  fn create_proxy(&self) -> EventProxy<T> {
    EventProxy(self.event_loop.create_proxy())
  }

  fn handle(&self) -> Self::Handle {
    WryHandle {
      context: self.context.clone(),
    }
  }

  fn create_window<F: Fn(RawWindow) + Send + 'static>(
    &self,
    pending: PendingWindow<T, Self>,
    before_window_creation: Option<F>,
  ) -> Result<DetachedWindow<T, Self>> {
    let label = pending.label.clone();
    let window_id = self.context.next_window_id();
    let webview_id = pending
      .webview
      .as_ref()
      .map(|_| self.context.next_webview_id());

    let window = create_window(
      window_id,
      webview_id.unwrap_or_default(),
      &self.event_loop,
      &self.context,
      pending,
      before_window_creation,
    )?;

    let dispatcher = WryWindowDispatcher {
      window_id,
      context: self.context.clone(),
    };

    self
      .context
      .main_thread
      .windows
      .borrow_mut()
      .insert(window_id, window);

    let detached_webview = webview_id.map(|id| DetachedWebview {
      label: label.clone(),
      dispatcher: WryWebviewDispatcher {
        window_id,
        webview_id: id,
        context: self.context.clone(),
      },
    });

    Ok(DetachedWindow {
      id: window_id,
      label,
      dispatcher,
      webview: detached_webview,
    })
  }

  fn create_webview(
    &self,
    window_id: WindowId,
    pending: PendingWebview<T, Self>,
  ) -> Result<DetachedWebview<T, Self>> {
    let label = pending.label.clone();

    let window = self
      .context
      .main_thread
      .windows
      .borrow()
      .get(&window_id)
      .and_then(|w| w.inner.clone());
    if let Some(window) = window {
      let webview_id = self.context.next_webview_id();

      let webview = create_webview(
        WebviewKind::WindowChild,
        &window,
        window_id,
        webview_id,
        &self.context,
        pending,
      )?;

      self
        .context
        .main_thread
        .windows
        .borrow_mut()
        .get_mut(&window_id)
        .map(|w| {
          w.webviews.push(webview);
          w.has_children.store(true, Ordering::Relaxed);
          w
        });

      let dispatcher = WryWebviewDispatcher {
        window_id,
        webview_id,
        context: self.context.clone(),
      };

      Ok(DetachedWebview { label, dispatcher })
    } else {
      todo!()
    }
  }

  fn primary_monitor(&self) -> Option<Monitor> {
    self
      .context
      .main_thread
      .window_target
      .primary_monitor()
      .map(|m| MonitorHandleWrapper(m).into())
  }

  fn available_monitors(&self) -> Vec<Monitor> {
    self
      .context
      .main_thread
      .window_target
      .available_monitors()
      .map(|m| MonitorHandleWrapper(m).into())
      .collect()
  }

  #[cfg(target_os = "macos")]
  fn set_activation_policy(&mut self, activation_policy: ActivationPolicy) {
    self
      .event_loop
      .set_activation_policy(match activation_policy {
        ActivationPolicy::Regular => TaoActivationPolicy::Regular,
        ActivationPolicy::Accessory => TaoActivationPolicy::Accessory,
        ActivationPolicy::Prohibited => TaoActivationPolicy::Prohibited,
        _ => unimplemented!(),
      });
  }

  #[cfg(target_os = "macos")]
  fn show(&self) {
    self.event_loop.show_application();
  }

  #[cfg(target_os = "macos")]
  fn hide(&self) {
    self.event_loop.hide_application();
  }

  fn set_device_event_filter(&mut self, filter: DeviceEventFilter) {
    self
      .event_loop
      .set_device_event_filter(DeviceEventFilterWrapper::from(filter).0);
  }

  #[cfg(desktop)]
  fn run_iteration<F: FnMut(RunEvent<T>) + 'static>(&mut self, mut callback: F) -> RunIteration {
    use tao::platform::run_return::EventLoopExtRunReturn;
    let windows = self.context.main_thread.windows.clone();
    let webview_id_map = self.context.webview_id_map.clone();
    let web_context = &self.context.main_thread.web_context;
    let plugins = self.context.plugins.clone();

    let mut iteration = RunIteration::default();

    let proxy = self.event_loop.create_proxy();

    self
      .event_loop
      .run_return(|event, event_loop, control_flow| {
        *control_flow = ControlFlow::Wait;
        if let Event::MainEventsCleared = &event {
          *control_flow = ControlFlow::Exit;
        }

        for p in plugins.lock().unwrap().iter_mut() {
          let prevent_default = p.on_event(
            &event,
            event_loop,
            &proxy,
            control_flow,
            EventLoopIterationContext {
              callback: &mut callback,
              webview_id_map: webview_id_map.clone(),
              windows: windows.clone(),
            },
            web_context,
          );
          if prevent_default {
            return;
          }
        }

        iteration = handle_event_loop(
          event,
          event_loop,
          control_flow,
          EventLoopIterationContext {
            callback: &mut callback,
            windows: windows.clone(),
            webview_id_map: webview_id_map.clone(),
          },
        );
      });

    iteration
  }

  fn run<F: FnMut(RunEvent<T>) + 'static>(self, mut callback: F) {
    let windows = self.context.main_thread.windows.clone();
    let webview_id_map = self.context.webview_id_map.clone();
    let web_context = self.context.main_thread.web_context;
    let plugins = self.context.plugins.clone();

    let proxy = self.event_loop.create_proxy();

    self.event_loop.run(move |event, event_loop, control_flow| {
      for p in plugins.lock().unwrap().iter_mut() {
        let prevent_default = p.on_event(
          &event,
          event_loop,
          &proxy,
          control_flow,
          EventLoopIterationContext {
            callback: &mut callback,
            webview_id_map: webview_id_map.clone(),
            windows: windows.clone(),
          },
          &web_context,
        );
        if prevent_default {
          return;
        }
      }
      handle_event_loop(
        event,
        event_loop,
        control_flow,
        EventLoopIterationContext {
          callback: &mut callback,
          webview_id_map: webview_id_map.clone(),
          windows: windows.clone(),
        },
      );
    })
  }
}

pub struct EventLoopIterationContext<'a, T: UserEvent> {
  pub callback: &'a mut (dyn FnMut(RunEvent<T>) + 'static),
  pub webview_id_map: WindowIdStore,
  pub windows: Rc<RefCell<HashMap<WindowId, WindowWrapper>>>,
}

struct UserMessageContext {
  windows: Rc<RefCell<HashMap<WindowId, WindowWrapper>>>,
  webview_id_map: WindowIdStore,
}

fn handle_user_message<T: UserEvent>(
  event_loop: &EventLoopWindowTarget<Message<T>>,
  message: Message<T>,
  context: UserMessageContext,
) -> RunIteration {
  let UserMessageContext {
    webview_id_map,
    windows,
  } = context;
  match message {
    Message::Task(task) => task(),
    #[cfg(target_os = "macos")]
    Message::Application(application_message) => match application_message {
      ApplicationMessage::Show => {
        event_loop.show_application();
      }
      ApplicationMessage::Hide => {
        event_loop.hide_application();
      }
    },
    Message::Window(id, window_message) => {
      let w = windows.borrow().get(&id).map(|w| {
        (
          w.inner.clone(),
          w.webviews.clone(),
          w.has_children.load(Ordering::Relaxed),
          w.window_event_listeners.clone(),
        )
      });
      if let Some((Some(window), webviews, has_children, window_event_listeners)) = w {
        match window_message {
<<<<<<< HEAD
=======
          WindowMessage::WithWebview(f) => {
            if let WindowHandle::Webview { inner: w, .. } = &window {
              #[cfg(any(
                target_os = "linux",
                target_os = "dragonfly",
                target_os = "freebsd",
                target_os = "netbsd",
                target_os = "openbsd"
              ))]
              {
                use wry::WebViewExtUnix;
                f(w.webview());
              }
              #[cfg(target_os = "macos")]
              {
                use wry::WebViewExtMacOS;
                f(Webview {
                  webview: w.webview(),
                  manager: w.manager(),
                  ns_window: w.ns_window(),
                });
              }
              #[cfg(target_os = "ios")]
              {
                use tao::platform::ios::WindowExtIOS;
                use wry::WebViewExtIOS;

                f(Webview {
                  webview: w.webview(),
                  manager: w.manager(),
                  view_controller: window.ui_view_controller() as cocoa::base::id,
                });
              }
              #[cfg(windows)]
              {
                f(Webview {
                  controller: w.controller(),
                });
              }
              #[cfg(target_os = "android")]
              {
                f(w.handle())
              }
            }
          }

>>>>>>> 4f4313e1
          WindowMessage::AddEventListener(id, listener) => {
            window_event_listeners.lock().unwrap().insert(id, listener);
          }

          // Getters
          WindowMessage::ScaleFactor(tx) => tx.send(window.scale_factor()).unwrap(),
          WindowMessage::InnerPosition(tx) => tx
            .send(
              window
                .inner_position()
                .map(|p| PhysicalPositionWrapper(p).into())
                .map_err(|_| Error::FailedToSendMessage),
            )
            .unwrap(),
          WindowMessage::OuterPosition(tx) => tx
            .send(
              window
                .outer_position()
                .map(|p| PhysicalPositionWrapper(p).into())
                .map_err(|_| Error::FailedToSendMessage),
            )
            .unwrap(),
          WindowMessage::InnerSize(tx) => tx
            .send(PhysicalSizeWrapper(inner_size(&window, &webviews, has_children)).into())
            .unwrap(),
          WindowMessage::OuterSize(tx) => tx
            .send(PhysicalSizeWrapper(window.outer_size()).into())
            .unwrap(),
          WindowMessage::IsFullscreen(tx) => tx.send(window.fullscreen().is_some()).unwrap(),
          WindowMessage::IsMinimized(tx) => tx.send(window.is_minimized()).unwrap(),
          WindowMessage::IsMaximized(tx) => tx.send(window.is_maximized()).unwrap(),
          WindowMessage::IsFocused(tx) => tx.send(window.is_focused()).unwrap(),
          WindowMessage::IsDecorated(tx) => tx.send(window.is_decorated()).unwrap(),
          WindowMessage::IsResizable(tx) => tx.send(window.is_resizable()).unwrap(),
          WindowMessage::IsMaximizable(tx) => tx.send(window.is_maximizable()).unwrap(),
          WindowMessage::IsMinimizable(tx) => tx.send(window.is_minimizable()).unwrap(),
          WindowMessage::IsClosable(tx) => tx.send(window.is_closable()).unwrap(),
          WindowMessage::IsVisible(tx) => tx.send(window.is_visible()).unwrap(),
          WindowMessage::Title(tx) => tx.send(window.title()).unwrap(),
          WindowMessage::CurrentMonitor(tx) => tx.send(window.current_monitor()).unwrap(),
          WindowMessage::PrimaryMonitor(tx) => tx.send(window.primary_monitor()).unwrap(),
          WindowMessage::AvailableMonitors(tx) => {
            tx.send(window.available_monitors().collect()).unwrap()
          }
          #[cfg(any(
            target_os = "linux",
            target_os = "dragonfly",
            target_os = "freebsd",
            target_os = "netbsd",
            target_os = "openbsd"
          ))]
          WindowMessage::GtkWindow(tx) => tx.send(GtkWindow(window.gtk_window().clone())).unwrap(),
          #[cfg(any(
            target_os = "linux",
            target_os = "dragonfly",
            target_os = "freebsd",
            target_os = "netbsd",
            target_os = "openbsd"
          ))]
          WindowMessage::GtkBox(tx) => tx
            .send(GtkBox(window.default_vbox().unwrap().clone()))
            .unwrap(),
          WindowMessage::RawWindowHandle(tx) => tx
            .send(RawWindowHandle(window.raw_window_handle()))
            .unwrap(),
          WindowMessage::Theme(tx) => {
            tx.send(map_theme(&window.theme())).unwrap();
          }
          // Setters
          WindowMessage::Center => {
            let _ = center_window(&window, inner_size(&window, &webviews, has_children));
          }
          WindowMessage::RequestUserAttention(request_type) => {
            window.request_user_attention(request_type.map(|r| r.0));
          }
          WindowMessage::SetResizable(resizable) => window.set_resizable(resizable),
          WindowMessage::SetMaximizable(maximizable) => window.set_maximizable(maximizable),
          WindowMessage::SetMinimizable(minimizable) => window.set_minimizable(minimizable),
          WindowMessage::SetClosable(closable) => window.set_closable(closable),
          WindowMessage::SetTitle(title) => window.set_title(&title),
          WindowMessage::Maximize => window.set_maximized(true),
          WindowMessage::Unmaximize => window.set_maximized(false),
          WindowMessage::Minimize => window.set_minimized(true),
          WindowMessage::Unminimize => window.set_minimized(false),
          WindowMessage::Show => window.set_visible(true),
          WindowMessage::Hide => window.set_visible(false),
          WindowMessage::Close => {
            panic!("cannot handle `WindowMessage::Close` on the main thread")
          }
          WindowMessage::SetDecorations(decorations) => window.set_decorations(decorations),
          WindowMessage::SetShadow(_enable) => {
            #[cfg(windows)]
            window.set_undecorated_shadow(_enable);
            #[cfg(target_os = "macos")]
            window.set_has_shadow(_enable);
          }
          WindowMessage::SetAlwaysOnBottom(always_on_bottom) => {
            window.set_always_on_bottom(always_on_bottom)
          }
          WindowMessage::SetAlwaysOnTop(always_on_top) => window.set_always_on_top(always_on_top),
          WindowMessage::SetVisibleOnAllWorkspaces(visible_on_all_workspaces) => {
            window.set_visible_on_all_workspaces(visible_on_all_workspaces)
          }
          WindowMessage::SetContentProtected(protected) => window.set_content_protection(protected),
          WindowMessage::SetSize(size) => {
            window.set_inner_size(SizeWrapper::from(size).0);
          }
          WindowMessage::SetMinSize(size) => {
            window.set_min_inner_size(size.map(|s| SizeWrapper::from(s).0));
          }
          WindowMessage::SetMaxSize(size) => {
            window.set_max_inner_size(size.map(|s| SizeWrapper::from(s).0));
          }
          WindowMessage::SetPosition(position) => {
            window.set_outer_position(PositionWrapper::from(position).0)
          }
          WindowMessage::SetFullscreen(fullscreen) => {
            if fullscreen {
              window.set_fullscreen(Some(Fullscreen::Borderless(None)))
            } else {
              window.set_fullscreen(None)
            }
          }
          WindowMessage::SetFocus => {
            window.set_focus();
          }
          WindowMessage::SetIcon(icon) => {
            window.set_window_icon(Some(icon));
          }
          #[allow(unused_variables)]
          WindowMessage::SetSkipTaskbar(skip) => {
            #[cfg(any(windows, target_os = "linux"))]
            window.set_skip_taskbar(skip);
          }
          WindowMessage::SetCursorGrab(grab) => {
            let _ = window.set_cursor_grab(grab);
          }
          WindowMessage::SetCursorVisible(visible) => {
            window.set_cursor_visible(visible);
          }
          WindowMessage::SetCursorIcon(icon) => {
            window.set_cursor_icon(CursorIconWrapper::from(icon).0);
          }
          WindowMessage::SetCursorPosition(position) => {
            let _ = window.set_cursor_position(PositionWrapper::from(position).0);
          }
          WindowMessage::SetIgnoreCursorEvents(ignore) => {
            let _ = window.set_ignore_cursor_events(ignore);
          }
          WindowMessage::DragWindow => {
            let _ = window.drag_window();
          }
          WindowMessage::RequestRedraw => {
            window.request_redraw();
          }
          WindowMessage::SetProgressBar(progress_state) => {
            window.set_progress_bar(ProgressBarStateWrapper::from(progress_state).0);
          }
        }
      }
    }
    Message::Webview(window_id, webview_id, webview_message) => {
      if let Some(webview) = windows
        .borrow()
        .get(&window_id)
        .and_then(|w| w.webviews.iter().find(|w| w.id == webview_id))
      {
        match webview_message {
          WebviewMessage::EvaluateScript(script) => {
            if let Err(e) = webview.evaluate_script(&script) {
              debug_eprintln!("{}", e);
            }
          }
          WebviewMessage::Navigate(url) => webview.load_url(url.as_str()),
          WebviewMessage::Print => {
            let _ = webview.print();
          }
          WebviewMessage::WebviewEvent(_event) => { /* already handled */ }
          WebviewMessage::WithWebview(f) => {
            #[cfg(any(
              target_os = "linux",
              target_os = "dragonfly",
              target_os = "freebsd",
              target_os = "netbsd",
              target_os = "openbsd"
            ))]
            {
              f(webview.webview());
            }
            #[cfg(target_os = "macos")]
            {
              use wry::WebViewExtMacOS;
              f(Webview {
                webview: webview.webview(),
                manager: webview.manager(),
                ns_window: webview.ns_window(),
              });
            }
            #[cfg(target_os = "ios")]
            {
              use tao::platform::ios::WindowExtIOS;
              use wrt::WebViewExtIOS;

              f(Webview {
                webview: webview.webview(),
                manager: webview.manager(),
                view_controller: webview.window().ui_view_controller() as cocoa::base::id,
              });
            }
            #[cfg(windows)]
            {
              f(Webview {
                controller: webview.controller(),
              });
            }
            #[cfg(target_os = "android")]
            {
              f(webview.handle())
            }
          }

          #[cfg(any(debug_assertions, feature = "devtools"))]
          WebviewMessage::OpenDevTools => {
            webview.open_devtools();
          }
          #[cfg(any(debug_assertions, feature = "devtools"))]
          WebviewMessage::CloseDevTools => {
            webview.close_devtools();
          }
          #[cfg(any(debug_assertions, feature = "devtools"))]
          WebviewMessage::IsDevToolsOpen(tx) => {
            tx.send(webview.is_devtools_open()).unwrap();
          }

          // Getters
          WebviewMessage::Url(tx) => {
            tx.send(webview.url()).unwrap();
          }
        }
      }
    }
    Message::CreateWebview(window_id, handler) => {
      let window = windows
        .borrow()
        .get(&window_id)
        .and_then(|w| w.inner.clone());
      if let Some(window) = window {
        match handler(&window) {
          Ok(webview) => {
            windows.borrow_mut().get_mut(&window_id).map(|w| {
              w.webviews.push(webview);
              w
            });
          }
          Err(e) => {
            debug_eprintln!("{}", e);
          }
        }
      }
    }
    Message::CreateWindow(window_id, handler) => match handler(event_loop) {
      Ok(webview) => {
        windows.borrow_mut().insert(window_id, webview);
      }
      Err(e) => {
        debug_eprintln!("{}", e);
      }
    },
    Message::CreateRawWindow(window_id, handler, sender) => {
      let (label, builder) = handler();
      if let Ok(window) = builder.build(event_loop) {
        webview_id_map.insert(window.id(), window_id);

        let w = Arc::new(window);

        windows.borrow_mut().insert(
          window_id,
          WindowWrapper {
            label,
            has_children: AtomicBool::new(false),
            inner: Some(w.clone()),
            window_event_listeners: Default::default(),
            webviews: Vec::new(),
          },
        );
        sender.send(Ok(Arc::downgrade(&w))).unwrap();
      } else {
        sender.send(Err(Error::CreateWindow)).unwrap();
      }
    }

    Message::UserEvent(_) => (),
  }

  let it = RunIteration {
    window_count: windows.borrow().len(),
  };
  it
}

fn handle_event_loop<T: UserEvent>(
  event: Event<'_, Message<T>>,
  event_loop: &EventLoopWindowTarget<Message<T>>,
  control_flow: &mut ControlFlow,
  context: EventLoopIterationContext<'_, T>,
) -> RunIteration {
  let EventLoopIterationContext {
    callback,
    webview_id_map,
    windows,
  } = context;
  if *control_flow != ControlFlow::Exit {
    *control_flow = ControlFlow::Wait;
  }

  match event {
    Event::NewEvents(StartCause::Init) => {
      callback(RunEvent::Ready);
    }

    Event::NewEvents(StartCause::Poll) => {
      callback(RunEvent::Resumed);
    }

    Event::MainEventsCleared => {
      callback(RunEvent::MainEventsCleared);
    }

    Event::LoopDestroyed => {
      callback(RunEvent::Exit);
    }

    Event::UserEvent(Message::Webview(
      window_id,
      _webview_id,
      WebviewMessage::WebviewEvent(event),
    )) => {
      if let Some(event) = WindowEventWrapper::from(&event).0 {
        let windows = windows.borrow();
        let window = windows.get(&window_id);
        if let Some(window) = window {
          callback(RunEvent::WindowEvent {
            label: window.label.clone(),
            event: event.clone(),
          });

          let listeners = window.window_event_listeners.lock().unwrap();
          let handlers = listeners.values();
          for handler in handlers {
            handler(&event);
          }
        }
      }
    }

    Event::WindowEvent {
      event, window_id, ..
    } => {
      if let Some(window_id) = webview_id_map.get(&window_id) {
        {
          let windows_ref = windows.borrow();
          if let Some(window) = windows_ref.get(&window_id) {
            if let Some(event) = WindowEventWrapper::parse(window, &event).0 {
              let label = window.label.clone();
              let window_event_listeners = window.window_event_listeners.clone();

              drop(windows_ref);

              callback(RunEvent::WindowEvent {
                label,
                event: event.clone(),
              });
              let listeners = window_event_listeners.lock().unwrap();
              let handlers = listeners.values();
              for handler in handlers {
                handler(&event);
              }
            }
          }
        }

        match event {
          #[cfg(windows)]
          TaoWindowEvent::ThemeChanged(theme) => {
            if let Some(window) = windows.borrow().get(&window_id) {
              if let Some(WindowHandle::Webview { inner, .. }) = &window.inner {
                let theme = match theme {
<<<<<<< HEAD
                  WryTheme::Dark => wry::Theme::Dark,
                  WryTheme::Light => wry::Theme::Light,
=======
                  TaoTheme::Dark => wry::Theme::Dark,
                  TaoTheme::Light => wry::Theme::Light,
>>>>>>> 4f4313e1
                  _ => wry::Theme::Light,
                };
                inner.set_theme(theme);
              }
            }
          }
          TaoWindowEvent::CloseRequested => {
            on_close_requested(callback, window_id, windows.clone());
          }
          TaoWindowEvent::Destroyed => {
            let removed = windows.borrow_mut().remove(&window_id).is_some();
            if removed {
              let is_empty = windows.borrow().is_empty();
              if is_empty {
                let (tx, rx) = channel();
                callback(RunEvent::ExitRequested { tx });

                let recv = rx.try_recv();
                let should_prevent = matches!(recv, Ok(ExitRequestedEventAction::Prevent));

                if !should_prevent {
                  *control_flow = ControlFlow::Exit;
                }
              }
            }
          }
          WryWindowEvent::Resized(size) => {
            if let Some(webviews) = windows.borrow().get(&window_id).map(|w| w.webviews.clone()) {
              for webview in webviews {
                if let Some(bounds) = &webview.bounds {
                  webview.set_bounds(wry::Rect {
                    x: (size.width as f32 * bounds.x_rate) as i32,
                    y: (size.height as f32 * bounds.y_rate) as i32,
                    width: (size.width as f32 * bounds.width_rate) as u32,
                    height: (size.height as f32 * bounds.height_rate) as u32,
                  });
                }
              }
            }
          }
          _ => {}
        }
      }
    }
    Event::UserEvent(message) => match message {
      Message::Window(id, WindowMessage::Close) => {
        on_window_close(id, windows.clone());
      }
      Message::UserEvent(t) => callback(RunEvent::UserEvent(t)),
      message => {
        return handle_user_message(
          event_loop,
          message,
          UserMessageContext {
            webview_id_map,
            windows,
          },
        );
      }
    },
    #[cfg(any(target_os = "macos", target_os = "ios"))]
    Event::Opened { urls } => {
      callback(RunEvent::Opened { urls });
    }
    _ => (),
  }

  let it = RunIteration {
    window_count: windows.borrow().len(),
  };
  it
}

fn on_close_requested<'a, T: UserEvent>(
  callback: &'a mut (dyn FnMut(RunEvent<T>) + 'static),
  window_id: WindowId,
  windows: Rc<RefCell<HashMap<WindowId, WindowWrapper>>>,
) {
  let (tx, rx) = channel();
  let windows_ref = windows.borrow();
  if let Some(w) = windows_ref.get(&window_id) {
    let label = w.label.clone();
    let window_event_listeners = w.window_event_listeners.clone();

    drop(windows_ref);

    let listeners = window_event_listeners.lock().unwrap();
    let handlers = listeners.values();
    for handler in handlers {
      handler(&WindowEvent::CloseRequested {
        signal_tx: tx.clone(),
      });
    }
    callback(RunEvent::WindowEvent {
      label,
      event: WindowEvent::CloseRequested { signal_tx: tx },
    });
    if let Ok(true) = rx.try_recv() {
    } else {
      on_window_close(window_id, windows);
    }
  }
}

fn on_window_close(window_id: WindowId, windows: Rc<RefCell<HashMap<WindowId, WindowWrapper>>>) {
  if let Some(window_wrapper) = windows.borrow_mut().get_mut(&window_id) {
    window_wrapper.inner = None;
  }
}

pub fn center_window(window: &Window, window_size: TaoPhysicalSize<u32>) -> Result<()> {
  if let Some(monitor) = window.current_monitor() {
    let screen_size = monitor.size();
    let monitor_pos = monitor.position();
    let x = (screen_size.width as i32 - window_size.width as i32) / 2;
    let y = (screen_size.height as i32 - window_size.height as i32) / 2;
    window.set_outer_position(TaoPhysicalPosition::new(
      monitor_pos.x + x,
      monitor_pos.y + y,
    ));
    Ok(())
  } else {
    Err(Error::FailedToGetMonitor)
  }
}

fn create_window<T: UserEvent, F: Fn(RawWindow) + Send + 'static>(
  window_id: WindowId,
  webview_id: u32,
  event_loop: &EventLoopWindowTarget<Message<T>>,
  context: &Context<T>,
  pending: PendingWindow<T, Wry<T>>,
  before_window_creation: Option<F>,
) -> Result<WindowWrapper> {
  #[allow(unused_mut)]
  let PendingWindow {
    mut window_builder,
    label,
    webview,
    ..
  } = pending;

  let window_event_listeners = WindowEventListeners::default();

  #[cfg(windows)]
  {
    window_builder.inner = window_builder
      .inner
      .with_drag_and_drop(webview_attributes.file_drop_handler_enabled);
  }

  #[cfg(windows)]
  let window_theme = window_builder.inner.window.preferred_theme;
  #[cfg(windows)]
  let proxy = context.proxy.clone();

  #[cfg(target_os = "macos")]
  {
    if window_builder.tabbing_identifier.is_none()
      || window_builder.inner.window.transparent
      || !window_builder.inner.window.decorations
    {
      window_builder.inner = window_builder.inner.with_automatic_window_tabbing(false);
    }
  }

  let window = window_builder.inner.build(event_loop).unwrap();

  context.webview_id_map.insert(window.id(), window_id);

  if window_builder.center {
    let _ = center_window(&window, window.inner_size());
  }

  if let Some(handler) = before_window_creation {
    let raw = RawWindow {
      #[cfg(windows)]
      hwnd: window.hwnd(),
      #[cfg(any(
        target_os = "linux",
        target_os = "dragonfly",
        target_os = "freebsd",
        target_os = "netbsd",
        target_os = "openbsd"
      ))]
      gtk_window: window.gtk_window(),
      #[cfg(any(
        target_os = "linux",
        target_os = "dragonfly",
        target_os = "freebsd",
        target_os = "netbsd",
        target_os = "openbsd"
      ))]
      default_vbox: window.default_vbox(),
      _marker: &std::marker::PhantomData,
    };
    handler(raw);
  }

<<<<<<< HEAD
  let mut webviews = Vec::new();

  if let Some(webview) = webview {
    webviews.push(create_webview(
      WebviewKind::WindowContent,
      &window,
      window_id,
      webview_id,
      context,
      webview,
    )?);
  }

  Ok(WindowWrapper {
    label,
    has_children: AtomicBool::new(false),
    inner: Some(Arc::new(window)),
    webviews,
    window_event_listeners,
  })
}

// the kind of the webview
enum WebviewKind {
  // webview is the entire window content
  WindowContent,
  // webview is a child of the window, which can contain other webviews too
  WindowChild,
}

#[derive(Clone)]
struct WebviewBounds {
  x_rate: f32,
  y_rate: f32,
  width_rate: f32,
  height_rate: f32,
}

fn create_webview<T: UserEvent>(
  kind: WebviewKind,
  window: &Window,
  window_id: WindowId,
  id: WebviewId,
  context: &Context<T>,
  pending: PendingWebview<T, Wry<T>>,
) -> Result<WebviewWrapper> {
  #[allow(unused_mut)]
  let PendingWebview {
    webview_attributes,
    uri_scheme_protocols,
    label,
    ipc_handler,
    url,
    #[cfg(target_os = "android")]
    on_webview_created,
    ..
  } = pending;

  // TODO remove this
  let window_event_listeners = WindowEventListeners::default();

  let builder = match kind {
    #[cfg(not(any(
      target_os = "windows",
      target_os = "macos",
      target_os = "ios",
      target_os = "android"
    )))]
    WebviewKind::WindowChild => {
      // only way to account for menu bar height, and also works for multiwebviews :)
      let vbox = window.default_vbox().unwrap();
      WebViewBuilder::new_gtk(vbox)
    }
    #[cfg(any(
      target_os = "windows",
      target_os = "macos",
      target_os = "ios",
      target_os = "android"
    ))]
    WebviewKind::WindowChild => WebViewBuilder::new_as_child(&window),
    WebviewKind::WindowContent => {
      #[cfg(any(
        target_os = "windows",
        target_os = "macos",
        target_os = "ios",
        target_os = "android"
      ))]
      let builder = WebViewBuilder::new(&window);
      #[cfg(not(any(
        target_os = "windows",
        target_os = "macos",
        target_os = "ios",
        target_os = "android"
      )))]
      let builder = {
        let vbox = window.default_vbox().unwrap();
        WebViewBuilder::new_gtk(vbox)
      };
      builder
    }
  };

  let mut webview_builder = builder
    .with_focused(window.is_focused())
=======
  #[cfg(any(
    target_os = "windows",
    target_os = "macos",
    target_os = "ios",
    target_os = "android"
  ))]
  let builder = WebViewBuilder::new(&window);
  #[cfg(not(any(
    target_os = "windows",
    target_os = "macos",
    target_os = "ios",
    target_os = "android"
  )))]
  let builder = {
    use wry::WebViewBuilderExtUnix;
    let vbox = window.default_vbox().unwrap();
    WebViewBuilder::new_gtk(vbox)
  };

  let mut webview_builder = builder
    .with_focused(focused)
>>>>>>> 4f4313e1
    .with_url(&url)
    .unwrap() // safe to unwrap because we validate the URL beforehand
    .with_transparent(webview_attributes.transparent)
    .with_accept_first_mouse(webview_attributes.accept_first_mouse);
  if webview_attributes.file_drop_handler_enabled {
    webview_builder = webview_builder
      .with_file_drop_handler(create_file_drop_handler(window_event_listeners.clone()));
  }
  if let Some(navigation_handler) = pending.navigation_handler {
    webview_builder = webview_builder.with_navigation_handler(move |url| {
      Url::parse(&url)
        .map(|url| navigation_handler(&url))
        .unwrap_or(true)
    });
  }

  let webview_bounds = if let Some((position, size)) = webview_attributes.bounds {
    let size = size.to_logical(window.scale_factor());
    let position = position.to_logical(window.scale_factor());
    webview_builder = webview_builder.with_bounds(wry::Rect {
      x: position.x,
      y: position.y,
      width: size.width,
      height: size.height,
    });

    let window_size = window.inner_size();

    Some(WebviewBounds {
      x_rate: (position.x as f32) / window_size.width as f32,
      y_rate: (position.y as f32) / window_size.height as f32,
      width_rate: (size.width as f32) / window_size.width as f32,
      height_rate: (size.height as f32) / window_size.height as f32,
    })
  } else {
    None
  };

  if let Some(page_load_handler) = pending.on_page_load_handler {
    webview_builder = webview_builder.with_on_page_load_handler(move |event, url| {
      let _ = Url::parse(&url).map(|url| {
        page_load_handler(
          url,
          match event {
<<<<<<< HEAD
            wry::PageLoadEvent::Started => tauri_runtime::webview::PageLoadEvent::Started,
            wry::PageLoadEvent::Finished => tauri_runtime::webview::PageLoadEvent::Finished,
=======
            wry::PageLoadEvent::Started => tauri_runtime::window::PageLoadEvent::Started,
            wry::PageLoadEvent::Finished => tauri_runtime::window::PageLoadEvent::Finished,
>>>>>>> 4f4313e1
          },
        )
      });
    });
  }

  if let Some(user_agent) = webview_attributes.user_agent {
    webview_builder = webview_builder.with_user_agent(&user_agent);
  }

  #[cfg(windows)]
  {
    if let Some(additional_browser_args) = webview_attributes.additional_browser_args {
      webview_builder = webview_builder.with_additional_browser_args(&additional_browser_args);
    }

    if let Some(theme) = window_theme {
      webview_builder = webview_builder.with_theme(match theme {
<<<<<<< HEAD
        WryTheme::Dark => wry::Theme::Dark,
        WryTheme::Light => wry::Theme::Light,
=======
        TaoTheme::Dark => wry::Theme::Dark,
        TaoTheme::Light => wry::Theme::Light,
>>>>>>> 4f4313e1
        _ => wry::Theme::Light,
      });
    }
  }

  #[cfg(windows)]
  {
    webview_builder = webview_builder.with_https_scheme(false);
  }

  if let Some(handler) = ipc_handler {
    webview_builder = webview_builder.with_ipc_handler(create_ipc_handler(
      window_id,
      context.clone(),
      label.clone(),
      handler,
    ));
  }

  for (scheme, protocol) in uri_scheme_protocols {
    webview_builder =
      webview_builder.with_asynchronous_custom_protocol(scheme, move |request, responder| {
        protocol(
          request,
          Box::new(move |response| responder.respond(response)),
        )
      });
  }

  for script in webview_attributes.initialization_scripts {
    webview_builder = webview_builder.with_initialization_script(&script);
  }

  let mut web_context = context
    .main_thread
    .web_context
    .lock()
    .expect("poisoned WebContext store");
  let is_first_context = web_context.is_empty();
  let automation_enabled = std::env::var("TAURI_WEBVIEW_AUTOMATION").as_deref() == Ok("true");
  let web_context_key = // force a unique WebContext when automation is false;
    // the context must be stored on the HashMap because it must outlive the WebView on macOS
    if automation_enabled {
      webview_attributes.data_directory.clone()
    } else {
      // unique key
      let key = context.next_webcontext_id().to_string().into();
      Some(key)
    };
  let entry = web_context.entry(web_context_key.clone());
  let web_context = match entry {
    Occupied(occupied) => occupied.into_mut(),
    Vacant(vacant) => {
      let mut web_context = WebContext::new(webview_attributes.data_directory);
      web_context.set_allows_automation(if automation_enabled {
        is_first_context
      } else {
        false
      });
      vacant.insert(web_context)
    }
  };

  if webview_attributes.clipboard {
    webview_builder.attrs.clipboard = true;
  }

  if webview_attributes.incognito {
    webview_builder.attrs.incognito = true;
  }

  #[cfg(any(debug_assertions, feature = "devtools"))]
  {
    webview_builder = webview_builder.with_devtools(true);
  }

  #[cfg(target_os = "android")]
  {
    if let Some(on_webview_created) = on_webview_created {
      webview_builder = webview_builder.on_webview_created(move |ctx| {
        on_webview_created(tauri_runtime::window::CreationContext {
          env: ctx.env,
          activity: ctx.activity,
          webview: ctx.webview,
        })
      });
    }
  }

  let webview = webview_builder
    .with_web_context(web_context)
    .build()
    .map_err(|e| Error::CreateWebview(Box::new(e)))?;

  #[cfg(windows)]
  {
    let controller = webview.controller();
    let proxy_ = proxy.clone();
    let mut token = EventRegistrationToken::default();
    unsafe {
      controller.add_GotFocus(
        &FocusChangedEventHandler::create(Box::new(move |_, _| {
          let _ = proxy.send_event(Message::Webview(
            window_id,
            WebviewMessage::WebviewEvent(WebviewEvent::Focused(true)),
          ));
          Ok(())
        })),
        &mut token,
      )
    }
    .unwrap();
    unsafe {
      controller.add_LostFocus(
        &FocusChangedEventHandler::create(Box::new(move |_, _| {
          let _ = proxy_.send_event(Message::Webview(
            window_id,
            WebviewMessage::WebviewEvent(WebviewEvent::Focused(false)),
          ));
          Ok(())
        })),
        &mut token,
      )
    }
    .unwrap();
  }

<<<<<<< HEAD
  Ok(WebviewWrapper {
    id,
    inner: Rc::new(webview),
    context_store: context.main_thread.web_context.clone(),
    context_key: if automation_enabled {
      None
    } else {
      web_context_key
    },
    bounds: webview_bounds,
=======
  Ok(WindowWrapper {
    label,
    inner: Some(WindowHandle::Webview {
      window: Arc::new(window),
      inner: Rc::new(webview),
      context_store: web_context_store.clone(),
      context_key: if automation_enabled {
        None
      } else {
        web_context_key
      },
    }),
    window_event_listeners,
>>>>>>> 4f4313e1
  })
}

// TODO: use webview instead
/// Create a wry ipc handler from a tauri ipc handler.
fn create_ipc_handler<T: UserEvent>(
<<<<<<< HEAD
  window_id: WindowId,
=======
  window_id: u32,
>>>>>>> 4f4313e1
  context: Context<T>,
  label: String,
  handler: WebviewIpcHandler<T, Wry<T>>,
) -> Box<IpcHandler> {
  Box::new(move |request| {
    handler(
      DetachedWindow {
        id: window_id,
        label: label.clone(),
        dispatcher: WryWindowDispatcher {
          window_id,
          context: context.clone(),
        },
        webview: None,
      },
      request,
    );
  })
}

/// Create a wry file drop handler.
fn create_file_drop_handler(window_event_listeners: WindowEventListeners) -> Box<FileDropHandler> {
  Box::new(move |event| {
    let event: FileDropEvent = FileDropEventWrapper(event).into();
    let window_event = WindowEvent::FileDrop(event);
    let listeners_map = window_event_listeners.lock().unwrap();
    let has_listener = !listeners_map.is_empty();
    let handlers = listeners_map.values();
    for listener in handlers {
      listener(&window_event);
    }
    // block the default OS action on file drop if we had a listener
    has_listener
  })
}

#[cfg(target_os = "macos")]
fn inner_size(
  window: &Window,
  webviews: &[WebviewWrapper],
  has_children: bool,
) -> WryPhysicalSize<u32> {
  if has_children && webviews.len() == 1 {
    use wry::WebViewExtMacOS;
    let webview = webviews.first().unwrap();
    let view_frame = unsafe { cocoa::appkit::NSView::frame(webview.webview()) };
    let logical: WryLogicalSize<f64> = (view_frame.size.width, view_frame.size.height).into();
    return logical.to_physical(window.scale_factor());
  }

  window.inner_size()
}

#[cfg(not(target_os = "macos"))]
#[allow(unused_variables)]
fn inner_size(
  window: &Window,
  webviews: &[WebviewWrapper],
  has_children: bool,
) -> WryPhysicalSize<u32> {
  window.inner_size()
}<|MERGE_RESOLUTION|>--- conflicted
+++ resolved
@@ -31,41 +31,17 @@
 use tao::platform::macos::WindowBuilderExtMacOS;
 #[cfg(target_os = "linux")]
 use tao::platform::unix::{WindowBuilderExtUnix, WindowExtUnix};
-<<<<<<< HEAD
 #[cfg(windows)]
 use tao::platform::windows::{WindowBuilderExtWindows, WindowExtWindows};
 #[cfg(windows)]
 use webview2_com::FocusChangedEventHandler;
 #[cfg(windows)]
-=======
-#[cfg(windows)]
-use tao::platform::windows::{WindowBuilderExtWindows, WindowExtWindows};
-#[cfg(windows)]
-use webview2_com::FocusChangedEventHandler;
-#[cfg(windows)]
->>>>>>> 4f4313e1
 use windows::Win32::{Foundation::HWND, System::WinRT::EventRegistrationToken};
 #[cfg(windows)]
 use wry::WebViewBuilderExtWindows;
 
 use tao::{
   dpi::{
-<<<<<<< HEAD
-    LogicalPosition as WryLogicalPosition, LogicalSize as WryLogicalSize,
-    PhysicalPosition as WryPhysicalPosition, PhysicalSize as WryPhysicalSize,
-    Position as WryPosition, Size as WrySize,
-  },
-  event::{Event, StartCause, WindowEvent as WryWindowEvent},
-  event_loop::{
-    ControlFlow, DeviceEventFilter as WryDeviceEventFilter, EventLoop, EventLoopBuilder,
-    EventLoopProxy as WryEventLoopProxy, EventLoopWindowTarget,
-  },
-  monitor::MonitorHandle,
-  window::{
-    CursorIcon as WryCursorIcon, Fullscreen, Icon as WryWindowIcon,
-    ProgressBarState as WryProgressBarState, ProgressState as WryProgressState, Theme as WryTheme,
-    UserAttentionType as WryUserAttentionType,
-=======
     LogicalPosition as TaoLogicalPosition, LogicalSize as TaoLogicalSize,
     PhysicalPosition as TaoPhysicalPosition, PhysicalSize as TaoPhysicalSize,
     Position as TaoPosition, Size as TaoSize,
@@ -80,7 +56,6 @@
     CursorIcon as TaoCursorIcon, Fullscreen, Icon as TaoWindowIcon,
     ProgressBarState as TaoProgressBarState, ProgressState as TaoProgressState, Theme as TaoTheme,
     UserAttentionType as TaoUserAttentionType,
->>>>>>> 4f4313e1
   },
 };
 #[cfg(target_os = "macos")]
@@ -91,11 +66,7 @@
 use wry::{FileDropEvent as WryFileDropEvent, Url, WebContext, WebView, WebViewBuilder};
 
 pub use tao;
-<<<<<<< HEAD
-pub use tao::window::{Window, WindowBuilder as WryWindowBuilder, WindowId as TaoWindowId};
-=======
 pub use tao::window::{Window, WindowBuilder as TaoWindowBuilder, WindowId};
->>>>>>> 4f4313e1
 pub use wry;
 pub use wry::webview_version;
 
@@ -116,11 +87,7 @@
 
 #[cfg(target_os = "macos")]
 pub use tao::platform::macos::{
-<<<<<<< HEAD
-  ActivationPolicy as WryActivationPolicy, EventLoopExtMacOS, WindowExtMacOS,
-=======
   ActivationPolicy as TaoActivationPolicy, EventLoopExtMacOS, WindowExtMacOS,
->>>>>>> 4f4313e1
 };
 #[cfg(target_os = "macos")]
 use tauri_runtime::ActivationPolicy;
@@ -143,11 +110,7 @@
   thread::{current as current_thread, ThreadId},
 };
 
-<<<<<<< HEAD
-type WebviewId = u32;
-=======
 pub type WebviewId = u32;
->>>>>>> 4f4313e1
 type IpcHandler = dyn Fn(String) + 'static;
 type FileDropHandler = dyn Fn(WryFileDropEvent) -> bool + 'static;
 
@@ -399,11 +362,7 @@
 }
 
 /// Wrapper around a [`tao::window::Icon`] that can be created from an [`Icon`].
-<<<<<<< HEAD
-pub struct WryIcon(pub WryWindowIcon);
-=======
 pub struct TaoIcon(pub TaoWindowIcon);
->>>>>>> 4f4313e1
 
 fn icon_err<E: std::error::Error + Send + Sync + 'static>(e: E) -> Error {
   Error::InvalidIcon(Box::new(e))
@@ -421,21 +380,12 @@
 pub struct WindowEventWrapper(pub Option<WindowEvent>);
 
 impl WindowEventWrapper {
-<<<<<<< HEAD
-  fn parse(window: &WindowWrapper, event: &WryWindowEvent<'_>) -> Self {
+  fn parse(webview: &Option<WindowHandle>, event: &TaoWindowEvent<'_>) -> Self {
     match event {
       // resized event from tao doesn't include a reliable size on macOS
       // because wry replaces the NSView
       WryWindowEvent::Resized(_) => {
         if let Some(w) = &window.inner {
-=======
-  fn parse(webview: &Option<WindowHandle>, event: &TaoWindowEvent<'_>) -> Self {
-    match event {
-      // resized event from tao doesn't include a reliable size on macOS
-      // because wry replaces the NSView
-      TaoWindowEvent::Resized(_) => {
-        if let Some(webview) = webview {
->>>>>>> 4f4313e1
           Self(Some(WindowEvent::Resized(
             PhysicalSizeWrapper(inner_size(
               w,
@@ -1202,22 +1152,13 @@
   Task(Box<dyn FnOnce() + Send>),
   #[cfg(target_os = "macos")]
   Application(ApplicationMessage),
-<<<<<<< HEAD
   Window(WindowId, WindowMessage),
   Webview(WindowId, WebviewId, WebviewMessage),
   CreateWebview(WindowId, CreateWebviewClosure),
   CreateWindow(WindowId, CreateWindowClosure<T>),
   CreateRawWindow(
     WindowId,
-    Box<dyn FnOnce() -> (String, WryWindowBuilder) + Send>,
-=======
-  Window(WebviewId, WindowMessage),
-  Webview(WebviewId, WebviewMessage),
-  CreateWebview(WebviewId, CreateWebviewClosure<T>),
-  CreateWindow(
-    WebviewId,
     Box<dyn FnOnce() -> (String, TaoWindowBuilder) + Send>,
->>>>>>> 4f4313e1
     Sender<Result<Weak<Window>>>,
   ),
   UserEvent(T),
@@ -1232,11 +1173,7 @@
   }
 }
 
-<<<<<<< HEAD
 /// The Tauri [`WebviewDispatch`] for [`Wry`].
-=======
-/// The Tauri [`Dispatch`] for [`Tao`].
->>>>>>> 4f4313e1
 #[derive(Debug, Clone)]
 pub struct WryWebviewDispatcher<T: UserEvent> {
   window_id: WindowId,
@@ -1767,7 +1704,6 @@
 }
 
 #[derive(Clone)]
-<<<<<<< HEAD
 pub struct WebviewWrapper {
   id: WebviewId,
   inner: Rc<WebView>,
@@ -1775,40 +1711,12 @@
   // the key of the WebContext if it's not shared
   context_key: Option<PathBuf>,
   bounds: Option<WebviewBounds>,
-=======
-enum WindowHandle {
-  Webview {
-    window: Arc<Window>,
-    inner: Rc<WebView>,
-    context_store: WebContextStore,
-    // the key of the WebContext if it's not shared
-    context_key: Option<PathBuf>,
-  },
-  Window(Arc<Window>),
-}
-
-impl Drop for WindowHandle {
-  fn drop(&mut self) {
-    if let Self::Webview {
-      inner,
-      window: _,
-      context_store,
-      context_key,
-    } = self
-    {
-      if Rc::get_mut(inner).is_some() {
-        context_store.lock().unwrap().remove(context_key);
-      }
-    }
-  }
->>>>>>> 4f4313e1
 }
 
 impl Deref for WebviewWrapper {
   type Target = WebView;
 
   #[inline(always)]
-<<<<<<< HEAD
   fn deref(&self) -> &Self::Target {
     &self.inner
   }
@@ -1818,21 +1726,6 @@
   fn drop(&mut self) {
     if Rc::get_mut(&mut self.inner).is_some() {
       self.context_store.lock().unwrap().remove(&self.context_key);
-=======
-  fn deref(&self) -> &Window {
-    match self {
-      Self::Webview { window, .. } => window,
-      Self::Window(w) => w,
-    }
-  }
-}
-
-impl WindowHandle {
-  fn inner_size(&self) -> TaoPhysicalSize<u32> {
-    match self {
-      WindowHandle::Window(w) => w.inner_size(),
-      WindowHandle::Webview { window, .. } => window.inner_size(),
->>>>>>> 4f4313e1
     }
   }
 }
@@ -2419,55 +2312,6 @@
       });
       if let Some((Some(window), webviews, has_children, window_event_listeners)) = w {
         match window_message {
-<<<<<<< HEAD
-=======
-          WindowMessage::WithWebview(f) => {
-            if let WindowHandle::Webview { inner: w, .. } = &window {
-              #[cfg(any(
-                target_os = "linux",
-                target_os = "dragonfly",
-                target_os = "freebsd",
-                target_os = "netbsd",
-                target_os = "openbsd"
-              ))]
-              {
-                use wry::WebViewExtUnix;
-                f(w.webview());
-              }
-              #[cfg(target_os = "macos")]
-              {
-                use wry::WebViewExtMacOS;
-                f(Webview {
-                  webview: w.webview(),
-                  manager: w.manager(),
-                  ns_window: w.ns_window(),
-                });
-              }
-              #[cfg(target_os = "ios")]
-              {
-                use tao::platform::ios::WindowExtIOS;
-                use wry::WebViewExtIOS;
-
-                f(Webview {
-                  webview: w.webview(),
-                  manager: w.manager(),
-                  view_controller: window.ui_view_controller() as cocoa::base::id,
-                });
-              }
-              #[cfg(windows)]
-              {
-                f(Webview {
-                  controller: w.controller(),
-                });
-              }
-              #[cfg(target_os = "android")]
-              {
-                f(w.handle())
-              }
-            }
-          }
-
->>>>>>> 4f4313e1
           WindowMessage::AddEventListener(id, listener) => {
             window_event_listeners.lock().unwrap().insert(id, listener);
           }
@@ -2855,13 +2699,8 @@
             if let Some(window) = windows.borrow().get(&window_id) {
               if let Some(WindowHandle::Webview { inner, .. }) = &window.inner {
                 let theme = match theme {
-<<<<<<< HEAD
-                  WryTheme::Dark => wry::Theme::Dark,
-                  WryTheme::Light => wry::Theme::Light,
-=======
                   TaoTheme::Dark => wry::Theme::Dark,
                   TaoTheme::Light => wry::Theme::Light,
->>>>>>> 4f4313e1
                   _ => wry::Theme::Light,
                 };
                 inner.set_theme(theme);
@@ -3061,7 +2900,6 @@
     handler(raw);
   }
 
-<<<<<<< HEAD
   let mut webviews = Vec::new();
 
   if let Some(webview) = webview {
@@ -3166,29 +3004,6 @@
 
   let mut webview_builder = builder
     .with_focused(window.is_focused())
-=======
-  #[cfg(any(
-    target_os = "windows",
-    target_os = "macos",
-    target_os = "ios",
-    target_os = "android"
-  ))]
-  let builder = WebViewBuilder::new(&window);
-  #[cfg(not(any(
-    target_os = "windows",
-    target_os = "macos",
-    target_os = "ios",
-    target_os = "android"
-  )))]
-  let builder = {
-    use wry::WebViewBuilderExtUnix;
-    let vbox = window.default_vbox().unwrap();
-    WebViewBuilder::new_gtk(vbox)
-  };
-
-  let mut webview_builder = builder
-    .with_focused(focused)
->>>>>>> 4f4313e1
     .with_url(&url)
     .unwrap() // safe to unwrap because we validate the URL beforehand
     .with_transparent(webview_attributes.transparent)
@@ -3233,13 +3048,8 @@
         page_load_handler(
           url,
           match event {
-<<<<<<< HEAD
             wry::PageLoadEvent::Started => tauri_runtime::webview::PageLoadEvent::Started,
             wry::PageLoadEvent::Finished => tauri_runtime::webview::PageLoadEvent::Finished,
-=======
-            wry::PageLoadEvent::Started => tauri_runtime::window::PageLoadEvent::Started,
-            wry::PageLoadEvent::Finished => tauri_runtime::window::PageLoadEvent::Finished,
->>>>>>> 4f4313e1
           },
         )
       });
@@ -3258,13 +3068,8 @@
 
     if let Some(theme) = window_theme {
       webview_builder = webview_builder.with_theme(match theme {
-<<<<<<< HEAD
-        WryTheme::Dark => wry::Theme::Dark,
-        WryTheme::Light => wry::Theme::Light,
-=======
         TaoTheme::Dark => wry::Theme::Dark,
         TaoTheme::Light => wry::Theme::Light,
->>>>>>> 4f4313e1
         _ => wry::Theme::Light,
       });
     }
@@ -3392,7 +3197,6 @@
     .unwrap();
   }
 
-<<<<<<< HEAD
   Ok(WebviewWrapper {
     id,
     inner: Rc::new(webview),
@@ -3403,32 +3207,13 @@
       web_context_key
     },
     bounds: webview_bounds,
-=======
-  Ok(WindowWrapper {
-    label,
-    inner: Some(WindowHandle::Webview {
-      window: Arc::new(window),
-      inner: Rc::new(webview),
-      context_store: web_context_store.clone(),
-      context_key: if automation_enabled {
-        None
-      } else {
-        web_context_key
-      },
-    }),
-    window_event_listeners,
->>>>>>> 4f4313e1
   })
 }
 
 // TODO: use webview instead
 /// Create a wry ipc handler from a tauri ipc handler.
 fn create_ipc_handler<T: UserEvent>(
-<<<<<<< HEAD
   window_id: WindowId,
-=======
-  window_id: u32,
->>>>>>> 4f4313e1
   context: Context<T>,
   label: String,
   handler: WebviewIpcHandler<T, Wry<T>>,
