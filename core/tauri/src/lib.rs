// Copyright 2019-2023 Tauri Programme within The Commons Conservancy
// SPDX-License-Identifier: Apache-2.0
// SPDX-License-Identifier: MIT

//! [![](https://github.com/tauri-apps/tauri/raw/dev/.github/splash.png)](https://tauri.app)
//!
//! Tauri is a framework for building tiny, blazing fast binaries for all major desktop platforms.
//! Developers can integrate any front-end framework that compiles to HTML, JS and CSS for building their user interface.
//! The backend of the application is a rust-sourced binary with an API that the front-end can interact with.
//!
//! # Cargo features
//!
//! The following are a list of [Cargo features](https://doc.rust-lang.org/stable/cargo/reference/manifest.html#the-features-section) that can be enabled or disabled:
//!
//! - **wry** *(enabled by default)*: Enables the [wry](https://github.com/tauri-apps/wry) runtime. Only disable it if you want a custom runtime.
//! - **tracing**: Enables [`tracing`](https://docs.rs/tracing/latest/tracing) for window startup, plugins, `Window::eval`, events, IPC, updater and custom protocol request handlers.
//! - **test**: Enables the [`test`] module exposing unit test helpers.
//! - **objc-exception**: Wrap each msg_send! in a @try/@catch and panics if an exception is caught, preventing Objective-C from unwinding into Rust.
//! - **linux-ipc-protocol**: Use custom protocol for faster IPC on Linux. Requires webkit2gtk v2.40 or above.
//! - **linux-libxdo**: Enables linking to libxdo which enables Cut, Copy, Paste and SelectAll menu items to work on Linux.
//! - **isolation**: Enables the isolation pattern. Enabled by default if the `tauri > pattern > use` config option is set to `isolation` on the `tauri.conf.json` file.
//! - **custom-protocol**: Feature managed by the Tauri CLI. When enabled, Tauri assumes a production environment instead of a development one.
//! - **devtools**: Enables the developer tools (Web inspector) and [`Window::open_devtools`]. Enabled by default on debug builds.
//! On macOS it uses private APIs, so you can't enable it if your app will be published to the App Store.
//! - **native-tls**: Provides TLS support to connect over HTTPS.
//! - **native-tls-vendored**: Compile and statically link to a vendored copy of OpenSSL.
//! - **rustls-tls**: Provides TLS support to connect over HTTPS using rustls.
//! - **process-relaunch-dangerous-allow-symlink-macos**: Allows the [`process::current_binary`] function to allow symlinks on macOS (this is dangerous, see the Security section in the documentation website).
//! - **tray-icon**: Enables application tray icon APIs. Enabled by default if the `trayIcon` config is defined on the `tauri.conf.json` file.
//! - **macos-private-api**: Enables features only available in **macOS**'s private APIs, currently the `transparent` window functionality and the `fullScreenEnabled` preference setting to `true`. Enabled by default if the `tauri > macosPrivateApi` config flag is set to `true` on the `tauri.conf.json` file.
//! - **window-data-url**: Enables usage of data URLs on the webview.
//! - **compression** *(enabled by default): Enables asset compression. You should only disable this if you want faster compile times in release builds - it produces larger binaries.
//! - **config-json5**: Adds support to JSON5 format for `tauri.conf.json`.
//! - **config-toml**: Adds support to TOML format for the configuration `Tauri.toml`.
//! - **icon-ico**: Adds support to set `.ico` window icons. Enables [`Icon::File`] and [`Icon::Raw`] variants.
//! - **icon-png**: Adds support to set `.png` window icons. Enables [`Icon::File`] and [`Icon::Raw`] variants.
//!
//! ## Cargo allowlist features
//!
//! The following are a list of [Cargo features](https://doc.rust-lang.org/stable/cargo/reference/manifest.html#the-features-section) that enables commands for Tauri's API package.
//! These features are automatically enabled by the Tauri CLI based on the `allowlist` configuration under `tauri.conf.json`.
//!
//! ### Protocol allowlist
//!
//! - **protocol-asset**: Enables the `asset` custom protocol.

#![doc(
  html_logo_url = "https://github.com/tauri-apps/tauri/raw/dev/app-icon.png",
  html_favicon_url = "https://github.com/tauri-apps/tauri/raw/dev/app-icon.png"
)]
#![warn(missing_docs, rust_2018_idioms)]
#![cfg_attr(docsrs, feature(doc_cfg))]

/// Setups the binding that initializes an iOS plugin.
#[cfg(target_os = "ios")]
#[macro_export]
macro_rules! ios_plugin_binding {
  ($fn_name: ident) => {
    tauri::swift_rs::swift!(fn $fn_name() -> *const ::std::ffi::c_void);
  }
}
#[cfg(target_os = "ios")]
#[doc(hidden)]
pub use cocoa;
#[cfg(target_os = "macos")]
#[doc(hidden)]
pub use embed_plist;
pub use error::{Error, Result};
pub use resources::{Resource, ResourceId, ResourceTable};
#[cfg(target_os = "ios")]
#[doc(hidden)]
pub use swift_rs;
#[cfg(mobile)]
pub use tauri_macros::mobile_entry_point;
pub use tauri_macros::{command, generate_handler};

pub(crate) mod app;
pub mod async_runtime;
pub mod command;
mod error;
mod event;
pub mod ipc;
mod manager;
mod pattern;
pub mod plugin;
pub(crate) mod protocol;
mod resources;
mod vibrancy;
pub mod window;
use tauri_runtime as runtime;
#[cfg(target_os = "ios")]
mod ios;
#[cfg(desktop)]
pub mod menu;
/// Path APIs.
pub mod path;
pub mod process;
/// The allowlist scopes.
pub mod scope;
mod state;

#[cfg(all(desktop, feature = "tray-icon"))]
#[cfg_attr(docsrs, doc(cfg(all(desktop, feature = "tray-icon"))))]
pub mod tray;
pub use tauri_utils as utils;

pub use http;

/// A Tauri [`Runtime`] wrapper around wry.
#[cfg(feature = "wry")]
#[cfg_attr(docsrs, doc(cfg(feature = "wry")))]
pub type Wry = tauri_runtime_wry::Wry<EventLoopMessage>;

#[cfg(all(feature = "wry", target_os = "android"))]
#[cfg_attr(docsrs, doc(cfg(all(feature = "wry", target_os = "android"))))]
#[doc(hidden)]
#[macro_export]
macro_rules! android_binding {
  ($domain:ident, $package:ident, $main: ident, $wry: path) => {
    use $wry::{
      android_setup,
      prelude::{JClass, JNIEnv, JString},
    };

    ::tauri::wry::android_binding!($domain, $package, $wry);

    ::tauri::tao::android_binding!(
      $domain,
      $package,
      WryActivity,
      android_setup,
      $main,
      ::tauri::tao
    );

    ::tauri::tao::platform::android::prelude::android_fn!(
      app_tauri,
      plugin,
      PluginManager,
      handlePluginResponse,
      [i32, JString, JString],
    );
    ::tauri::tao::platform::android::prelude::android_fn!(
      app_tauri,
      plugin,
      PluginManager,
      sendChannelData,
      [i64, JString],
    );

    // this function is a glue between PluginManager.kt > handlePluginResponse and Rust
    #[allow(non_snake_case)]
    pub fn handlePluginResponse(
      mut env: JNIEnv,
      _: JClass,
      id: i32,
      success: JString,
      error: JString,
    ) {
      ::tauri::handle_android_plugin_response(&mut env, id, success, error);
    }

    // this function is a glue between PluginManager.kt > sendChannelData and Rust
    #[allow(non_snake_case)]
    pub fn sendChannelData(mut env: JNIEnv, _: JClass, id: i64, data: JString) {
      ::tauri::send_channel_data(&mut env, id, data);
    }
  };
}

#[cfg(all(feature = "wry", target_os = "android"))]
#[doc(hidden)]
pub use plugin::mobile::{handle_android_plugin_response, send_channel_data};
#[cfg(all(feature = "wry", target_os = "android"))]
#[doc(hidden)]
pub use tauri_runtime_wry::{tao, wry};

/// A task to run on the main thread.
pub type SyncTask = Box<dyn FnOnce() + Send>;

use serde::{Deserialize, Serialize};
use std::{
  collections::HashMap,
  fmt::{self, Debug},
  sync::MutexGuard,
};

#[cfg(feature = "wry")]
#[cfg_attr(docsrs, doc(cfg(feature = "wry")))]
pub use tauri_runtime_wry::webview_version;

#[cfg(target_os = "macos")]
#[cfg_attr(docsrs, doc(cfg(target_os = "macos")))]
pub use runtime::ActivationPolicy;

#[cfg(target_os = "macos")]
pub use self::utils::TitleBarStyle;

pub use self::event::{Event, EventId};
pub use {
  self::app::{
    App, AppHandle, AssetResolver, Builder, CloseRequestApi, GlobalWindowEvent, RunEvent,
    WindowEvent,
  },
  self::manager::Asset,
  self::runtime::{
    webview::WebviewAttributes,
    window::{
      dpi::{LogicalPosition, LogicalSize, PhysicalPosition, PhysicalSize, Pixel, Position, Size},
      CursorIcon, FileDropEvent,
    },
    DeviceEventFilter, RunIteration, UserAttentionType,
  },
  self::state::{State, StateManager},
  self::utils::{
    assets::Assets,
    config::{Config, WindowUrl},
    Env, PackageInfo, Theme,
  },
  self::window::{Monitor, Window, WindowBuilder},
  scope::*,
};

/// The Tauri version.
pub const VERSION: &str = env!("CARGO_PKG_VERSION");

#[cfg(target_os = "ios")]
#[doc(hidden)]
pub fn log_stdout() {
  use std::{
    ffi::CString,
    fs::File,
    io::{BufRead, BufReader},
    os::unix::prelude::*,
    thread,
  };

  let mut logpipe: [RawFd; 2] = Default::default();
  unsafe {
    libc::pipe(logpipe.as_mut_ptr());
    libc::dup2(logpipe[1], libc::STDOUT_FILENO);
    libc::dup2(logpipe[1], libc::STDERR_FILENO);
  }
  thread::spawn(move || unsafe {
    let file = File::from_raw_fd(logpipe[0]);
    let mut reader = BufReader::new(file);
    let mut buffer = String::new();
    loop {
      buffer.clear();
      if let Ok(len) = reader.read_line(&mut buffer) {
        if len == 0 {
          break;
        } else if let Ok(msg) = CString::new(buffer.as_bytes())
          .map_err(|_| ())
          .and_then(|c| c.into_string().map_err(|_| ()))
        {
          log::info!("{}", msg);
        }
      }
    }
  });
}

/// The user event type.
#[derive(Debug, Clone)]
pub enum EventLoopMessage {
  /// An event from a menu item, could be on the window menu bar, application menu bar (on macOS) or tray icon menu.
  #[cfg(desktop)]
  MenuEvent(menu::MenuEvent),
  /// An event from a menu item, could be on the window menu bar, application menu bar (on macOS) or tray icon menu.
  #[cfg(all(desktop, feature = "tray-icon"))]
  #[cfg_attr(docsrs, doc(cfg(all(desktop, feature = "tray-icon"))))]
  TrayIconEvent(tray::TrayIconEvent),
}

/// The webview runtime interface. A wrapper around [`runtime::Runtime`] with the proper user event type associated.
pub trait Runtime: runtime::Runtime<EventLoopMessage> {}

impl<W: runtime::Runtime<EventLoopMessage>> Runtime for W {}

/// Reads the config file at compile time and generates a [`Context`] based on its content.
///
/// The default config file path is a `tauri.conf.json` file inside the Cargo manifest directory of
/// the crate being built.
///
/// # Custom Config Path
///
/// You may pass a string literal to this macro to specify a custom path for the Tauri config file.
/// If the path is relative, it will be search for relative to the Cargo manifest of the compiling
/// crate.
///
/// # Note
///
/// This macro should not be called if you are using [`tauri-build`] to generate the context from
/// inside your build script as it will just cause excess computations that will be discarded. Use
/// either the [`tauri-build`] method or this macro - not both.
///
/// [`tauri-build`]: https://docs.rs/tauri-build
pub use tauri_macros::generate_context;

/// Include a [`Context`] that was generated by [`tauri-build`] inside your build script.
///
/// You should either use [`tauri-build`] and this macro to include the compile time generated code,
/// or [`generate_context!`]. Do not use both at the same time, as they generate the same code and
/// will cause excess computations that will be discarded.
///
/// [`tauri-build`]: https://docs.rs/tauri-build
#[macro_export]
macro_rules! tauri_build_context {
  () => {
    include!(concat!(env!("OUT_DIR"), "/tauri-build-context.rs"))
  };
}

pub use pattern::Pattern;

/// A icon definition.
#[derive(Debug, Clone)]
#[non_exhaustive]
pub enum Icon {
  /// Icon from file path.
  #[cfg(any(feature = "icon-ico", feature = "icon-png"))]
  #[cfg_attr(docsrs, doc(cfg(any(feature = "icon-ico", feature = "icon-png"))))]
  File(std::path::PathBuf),
  /// Icon from raw RGBA bytes. Width and height is parsed at runtime.
  #[cfg(any(feature = "icon-ico", feature = "icon-png"))]
  #[cfg_attr(docsrs, doc(cfg(any(feature = "icon-ico", feature = "icon-png"))))]
  Raw(Vec<u8>),
  /// Icon from raw RGBA bytes.
  Rgba {
    /// RGBA bytes of the icon image.
    rgba: Vec<u8>,
    /// Icon width.
    width: u32,
    /// Icon height.
    height: u32,
  },
}

impl TryFrom<Icon> for runtime::Icon {
  type Error = Error;

  fn try_from(icon: Icon) -> Result<Self> {
    #[allow(irrefutable_let_patterns)]
    if let Icon::Rgba {
      rgba,
      width,
      height,
    } = icon
    {
      Ok(Self {
        rgba,
        width,
        height,
      })
    } else {
      #[cfg(not(any(feature = "icon-ico", feature = "icon-png")))]
      panic!("unexpected Icon variant");
      #[cfg(any(feature = "icon-ico", feature = "icon-png"))]
      {
        let bytes = match icon {
          Icon::File(p) => std::fs::read(p)?,
          Icon::Raw(r) => r,
          Icon::Rgba { .. } => unreachable!(),
        };
        let extension = infer::get(&bytes)
          .expect("could not determine icon extension")
          .extension();
        match extension {
        #[cfg(feature = "icon-ico")]
        "ico" => {
          let icon_dir = ico::IconDir::read(std::io::Cursor::new(bytes))?;
          let entry = &icon_dir.entries()[0];
          Ok(Self {
            rgba: entry.decode()?.rgba_data().to_vec(),
            width: entry.width(),
            height: entry.height(),
          })
        }
        #[cfg(feature = "icon-png")]
        "png" => {
          let decoder = png::Decoder::new(std::io::Cursor::new(bytes));
          let mut reader = decoder.read_info()?;
          let mut buffer = Vec::new();
          while let Ok(Some(row)) = reader.next_row() {
            buffer.extend(row.data());
          }
          Ok(Self {
            rgba: buffer,
            width: reader.info().width,
            height: reader.info().height,
          })
        }
        _ => panic!(
          "image `{extension}` extension not supported; please file a Tauri feature request. `png` or `ico` icons are supported with the `icon-png` and `icon-ico` feature flags"
        ),
      }
      }
    }
  }
}

/// User supplied data required inside of a Tauri application.
///
/// # Stability
/// This is the output of the [`generate_context`] macro, and is not considered part of the stable API.
/// Unless you know what you are doing and are prepared for this type to have breaking changes, do not create it yourself.
pub struct Context<A: Assets> {
  pub(crate) config: Config,
  pub(crate) assets: Box<A>,
  pub(crate) default_window_icon: Option<Icon>,
  pub(crate) app_icon: Option<Vec<u8>>,
  #[cfg(all(desktop, feature = "tray-icon"))]
  pub(crate) tray_icon: Option<Icon>,
  pub(crate) package_info: PackageInfo,
  pub(crate) _info_plist: (),
  pub(crate) pattern: Pattern,
}

impl<A: Assets> fmt::Debug for Context<A> {
  fn fmt(&self, f: &mut fmt::Formatter<'_>) -> fmt::Result {
    let mut d = f.debug_struct("Context");
    d.field("config", &self.config)
      .field("default_window_icon", &self.default_window_icon)
      .field("app_icon", &self.app_icon)
      .field("package_info", &self.package_info)
      .field("pattern", &self.pattern);

    #[cfg(all(desktop, feature = "tray-icon"))]
    d.field("tray_icon", &self.tray_icon);

    d.finish()
  }
}

impl<A: Assets> Context<A> {
  /// The config the application was prepared with.
  #[inline(always)]
  pub fn config(&self) -> &Config {
    &self.config
  }

  /// A mutable reference to the config the application was prepared with.
  #[inline(always)]
  pub fn config_mut(&mut self) -> &mut Config {
    &mut self.config
  }

  /// The assets to be served directly by Tauri.
  #[inline(always)]
  pub fn assets(&self) -> &A {
    &self.assets
  }

  /// A mutable reference to the assets to be served directly by Tauri.
  #[inline(always)]
  pub fn assets_mut(&mut self) -> &mut A {
    &mut self.assets
  }

  /// The default window icon Tauri should use when creating windows.
  #[inline(always)]
  pub fn default_window_icon(&self) -> Option<&Icon> {
    self.default_window_icon.as_ref()
  }

  /// A mutable reference to the default window icon Tauri should use when creating windows.
  #[inline(always)]
  pub fn default_window_icon_mut(&mut self) -> &mut Option<Icon> {
    &mut self.default_window_icon
  }

  /// The icon to use on the system tray UI.
  #[cfg(all(desktop, feature = "tray-icon"))]
  #[cfg_attr(docsrs, doc(cfg(all(desktop, feature = "tray-icon"))))]
  #[inline(always)]
  pub fn tray_icon(&self) -> Option<&Icon> {
    self.tray_icon.as_ref()
  }

  /// A mutable reference to the icon to use on the tray icon.
  #[cfg(all(desktop, feature = "tray-icon"))]
  #[cfg_attr(docsrs, doc(cfg(all(desktop, feature = "tray-icon"))))]
  #[inline(always)]
  pub fn tray_icon_mut(&mut self) -> &mut Option<Icon> {
    &mut self.tray_icon
  }

  /// Package information.
  #[inline(always)]
  pub fn package_info(&self) -> &PackageInfo {
    &self.package_info
  }

  /// A mutable reference to the package information.
  #[inline(always)]
  pub fn package_info_mut(&mut self) -> &mut PackageInfo {
    &mut self.package_info
  }

  /// The application pattern.
  #[inline(always)]
  pub fn pattern(&self) -> &Pattern {
    &self.pattern
  }

  /// Create a new [`Context`] from the minimal required items.
  #[inline(always)]
  #[allow(clippy::too_many_arguments)]
  pub fn new(
    config: Config,
    assets: Box<A>,
    default_window_icon: Option<Icon>,
    app_icon: Option<Vec<u8>>,
    package_info: PackageInfo,
    info_plist: (),
    pattern: Pattern,
  ) -> Self {
    Self {
      config,
      assets,
      default_window_icon,
      app_icon,
      #[cfg(all(desktop, feature = "tray-icon"))]
      tray_icon: None,
      package_info,
      _info_plist: info_plist,
      pattern,
    }
  }

  /// Sets the app tray icon.
  #[cfg(all(desktop, feature = "tray-icon"))]
  #[cfg_attr(docsrs, doc(cfg(all(desktop, feature = "tray-icon"))))]
  #[inline(always)]
  pub fn set_tray_icon(&mut self, icon: Icon) {
    self.tray_icon.replace(icon);
  }

  /// Sets the app shell scope.
  #[cfg(shell_scope)]
  #[inline(always)]
  pub fn set_shell_scope(&mut self, scope: scope::ShellScopeConfig) {
    self.shell_scope = scope;
  }
}

// TODO: expand these docs
/// Manages a running application.
pub trait Manager<R: Runtime>: sealed::ManagerBase<R> {
  /// The application handle associated with this manager.
  fn app_handle(&self) -> &AppHandle<R> {
    self.managed_app_handle()
  }

  /// The [`Config`] the manager was created with.
  fn config(&self) -> &Config {
    self.manager().config()
  }

<<<<<<< HEAD
  /// The [`PackageInfo`] the manager was created with.
  fn package_info(&self) -> &PackageInfo {
    self.manager().package_info()
=======
  /// Emits an event to all windows.
  ///
  /// Only the webviews receives this event.
  /// To trigger Rust listeners, use [`Self::trigger_global`], [`Window::trigger`] or [`Window::emit_and_trigger`].
  ///
  /// # Examples
  /// ```
  /// use tauri::Manager;
  ///
  /// #[tauri::command]
  /// fn synchronize(app: tauri::AppHandle) {
  ///   // emits the synchronized event to all windows
  ///   app.emit_all("synchronized", ());
  /// }
  /// ```
  #[cfg_attr(
    feature = "tracing",
    tracing::instrument("app::emit::all", skip(self, payload))
  )]
  fn emit_all<S: Serialize + Clone>(&self, event: &str, payload: S) -> Result<()> {
    self.manager().emit_filter(event, None, payload, |_| true)
  }

  /// Emits an event to windows matching the filter critera.
  ///
  /// # Examples
  /// ```
  /// use tauri::Manager;
  ///
  /// #[tauri::command]
  /// fn synchronize(app: tauri::AppHandle) {
  ///   // emits the synchronized event to all windows
  ///   app.emit_filter("synchronized", (), |w| w.label().starts_with("foo-"));
  /// }
  /// ```
  #[cfg_attr(
    feature = "tracing",
    tracing::instrument("app::emit::filter", skip(self, payload, filter))
  )]
  fn emit_filter<S, F>(&self, event: &str, payload: S, filter: F) -> Result<()>
  where
    S: Serialize + Clone,
    F: Fn(&Window<R>) -> bool,
  {
    self.manager().emit_filter(event, None, payload, filter)
  }

  /// Emits an event to the window with the specified label.
  ///
  /// # Examples
  /// ```
  /// use tauri::Manager;
  ///
  /// #[tauri::command]
  /// fn download(app: tauri::AppHandle) {
  ///   for i in 1..100 {
  ///     std::thread::sleep(std::time::Duration::from_millis(150));
  ///     // emit a download progress event to the updater window
  ///     app.emit_to("updater", "download-progress", i);
  ///   }
  /// }
  /// ```
  #[cfg_attr(
    feature = "tracing",
    tracing::instrument("app::emit::to", skip(self, payload))
  )]
  fn emit_to<S: Serialize + Clone>(&self, label: &str, event: &str, payload: S) -> Result<()> {
    self
      .manager()
      .emit_filter(event, None, payload, |w| label == w.label())
>>>>>>> 50a3d170
  }

  /// Listen to an event emitted on any window.
  ///
  /// # Examples
  /// ```
  /// use tauri::Manager;
  ///
  /// #[tauri::command]
  /// fn synchronize(window: tauri::Window) {
  ///   // emits the synchronized event to all windows
  ///   window.emit("synchronized", ());
  /// }
  ///
  /// tauri::Builder::default()
  ///   .setup(|app| {
  ///     app.listen_global("synchronized", |event| {
  ///       println!("app is in sync");
  ///     });
  ///     Ok(())
  ///   })
  ///   .invoke_handler(tauri::generate_handler![synchronize]);
  /// ```
  fn listen_global<F>(&self, event: impl Into<String>, handler: F) -> EventId
  where
    F: Fn(Event) + Send + 'static,
  {
    self.manager().listen(event.into(), None, handler)
  }

  /// Remove an event listener.
  ///
  /// # Examples
  /// ```
  /// use tauri::Manager;
  ///
  /// tauri::Builder::default()
  ///   .setup(|app| {
  ///     let handle = app.handle().clone();
  ///     let handler = app.listen_global("ready", move |event| {
  ///       println!("app is ready");
  ///
  ///       // we no longer need to listen to the event
  ///       // we also could have used `app.once_global` instead
  ///       handle.unlisten(event.id());
  ///     });
  ///
  ///     // stop listening to the event when you do not need it anymore
  ///     app.unlisten(handler);
  ///
  ///
  ///     Ok(())
  ///   });
  /// ```
  fn unlisten(&self, id: EventId) {
    self.manager().unlisten(id)
  }

  /// Listen to a global event only once.
  ///
  /// See [`Self::listen_global`] for more information.
  fn once_global<F>(&self, event: impl Into<String>, handler: F)
  where
    F: FnOnce(Event) + Send + 'static,
  {
    self.manager().once(event.into(), None, handler)
  }

  /// Emits an event to all windows.
  ///
  /// If using [`Window`] to emit the event, it will be used as the source.
  ///
  /// # Examples
  /// ```
  /// use tauri::Manager;
  ///
  /// #[tauri::command]
  /// fn synchronize(app: tauri::AppHandle) {
  ///   // emits the synchronized event to all windows
  ///   app.emit("synchronized", ());
  /// }
  /// ```
  fn emit<S: Serialize + Clone>(&self, event: &str, payload: S) -> Result<()> {
    self.manager().emit(event, None, payload)
  }

  /// Emits an event to the window with the specified label.
  ///
  /// If using [`Window`] to emit the event, it will be used as the source.
  ///
  /// # Examples
  /// ```
  /// use tauri::Manager;
  ///
  /// #[tauri::command]
  /// fn download(app: tauri::AppHandle) {
  ///   for i in 1..100 {
  ///     std::thread::sleep(std::time::Duration::from_millis(150));
  ///     // emit a download progress event to the updater window
  ///     app.emit_to("updater", "download-progress", i);
  ///   }
  /// }
  /// ```
<<<<<<< HEAD
  fn emit_to<S: Serialize + Clone>(&self, label: &str, event: &str, payload: S) -> Result<()> {
    self
      .manager()
      .emit_filter(event, None, payload, |w| label == w.label())
=======
  #[cfg_attr(
    feature = "tracing",
    tracing::instrument("app::emit::rust", skip(self))
  )]
  fn trigger_global(&self, event: &str, data: Option<String>) {
    self.manager().trigger(event, None, data)
>>>>>>> 50a3d170
  }

  /// Emits an event to specific windows based on a filter.
  ///
  /// If using [`Window`] to emit the event, it will be used as the source.
  ///
  /// # Examples
  /// ```
  /// use tauri::Manager;
  ///
  /// #[tauri::command]
  /// fn download(app: tauri::AppHandle) {
  ///   for i in 1..100 {
  ///     std::thread::sleep(std::time::Duration::from_millis(150));
  ///     // emit a download progress event to the updater window
  ///     app.emit_filter("download-progress", i, |w| w.label() == "main" );
  ///   }
  /// }
  /// ```
  fn emit_filter<S, F>(&self, event: &str, payload: S, filter: F) -> Result<()>
  where
    S: Serialize + Clone,
    F: Fn(&Window<R>) -> bool,
  {
    self.manager().emit_filter(event, None, payload, filter)
  }

  /// Fetch a single window from the manager.
  fn get_window(&self, label: &str) -> Option<Window<R>> {
    self.manager().get_window(label)
  }
  /// Fetch the focused window. Returns `None` if there is not any focused window.
  fn get_focused_window(&self) -> Option<Window<R>> {
    self.manager().get_focused_window()
  }

  /// Fetch all managed windows.
  fn windows(&self) -> HashMap<String, Window<R>> {
    self.manager().windows()
  }

  /// Add `state` to the state managed by the application.
  ///
  /// If the state for the `T` type has previously been set, the state is unchanged and false is returned. Otherwise true is returned.
  ///
  /// Managed state can be retrieved by any command handler via the
  /// [`State`] guard. In particular, if a value of type `T`
  /// is managed by Tauri, adding `State<T>` to the list of arguments in a
  /// command handler instructs Tauri to retrieve the managed value.
  /// Additionally, [`state`](Self#method.state) can be used to retrieve the value manually.
  ///
  /// # Mutability
  ///
  /// Since the managed state is global and must be [`Send`] + [`Sync`], mutations can only happen through interior mutability:
  ///
  /// ```rust,no_run
  /// use std::{collections::HashMap, sync::Mutex};
  /// use tauri::State;
  /// // here we use Mutex to achieve interior mutability
  /// struct Storage {
  ///   store: Mutex<HashMap<u64, String>>,
  /// }
  /// struct Connection;
  /// struct DbConnection {
  ///   db: Mutex<Option<Connection>>,
  /// }
  ///
  /// #[tauri::command]
  /// fn connect(connection: State<DbConnection>) {
  ///   // initialize the connection, mutating the state with interior mutability
  ///   *connection.db.lock().unwrap() = Some(Connection {});
  /// }
  ///
  /// #[tauri::command]
  /// fn storage_insert(key: u64, value: String, storage: State<Storage>) {
  ///   // mutate the storage behind the Mutex
  ///   storage.store.lock().unwrap().insert(key, value);
  /// }
  ///
  /// tauri::Builder::default()
  ///   .manage(Storage { store: Default::default() })
  ///   .manage(DbConnection { db: Default::default() })
  ///   .invoke_handler(tauri::generate_handler![connect, storage_insert])
  ///   // on an actual app, remove the string argument
  ///   .run(tauri::generate_context!("test/fixture/src-tauri/tauri.conf.json"))
  ///   .expect("error while running tauri application");
  /// ```
  ///
  /// # Examples
  ///
  /// ```rust,no_run
  /// use tauri::{Manager, State};
  ///
  /// struct MyInt(isize);
  /// struct MyString(String);
  ///
  /// #[tauri::command]
  /// fn int_command(state: State<MyInt>) -> String {
  ///     format!("The stateful int is: {}", state.0)
  /// }
  ///
  /// #[tauri::command]
  /// fn string_command<'r>(state: State<'r, MyString>) {
  ///     println!("state: {}", state.inner().0);
  /// }
  ///
  /// tauri::Builder::default()
  ///   .setup(|app| {
  ///     app.manage(MyInt(0));
  ///     app.manage(MyString("tauri".into()));
  ///     // `MyInt` is already managed, so `manage()` returns false
  ///     assert!(!app.manage(MyInt(1)));
  ///     // read the `MyInt` managed state with the turbofish syntax
  ///     let int = app.state::<MyInt>();
  ///     assert_eq!(int.0, 0);
  ///     // read the `MyString` managed state with the `State` guard
  ///     let val: State<MyString> = app.state();
  ///     assert_eq!(val.0, "tauri");
  ///     Ok(())
  ///   })
  ///   .invoke_handler(tauri::generate_handler![int_command, string_command])
  ///   // on an actual app, remove the string argument
  ///   .run(tauri::generate_context!("test/fixture/src-tauri/tauri.conf.json"))
  ///   .expect("error while running tauri application");
  /// ```
  fn manage<T>(&self, state: T) -> bool
  where
    T: Send + Sync + 'static,
  {
    self.manager().state().set(state)
  }

  /// Retrieves the managed state for the type `T`.
  ///
  /// # Panics
  ///
  /// Panics if the state for the type `T` has not been previously [managed](Self::manage).
  /// Use [try_state](Self::try_state) for a non-panicking version.
  fn state<T>(&self) -> State<'_, T>
  where
    T: Send + Sync + 'static,
  {
    self
      .manager()
      .state
      .try_get()
      .expect("state() called before manage() for given type")
  }

  /// Attempts to retrieve the managed state for the type `T`.
  ///
  /// Returns `Some` if the state has previously been [managed](Self::manage). Otherwise returns `None`.
  fn try_state<T>(&self) -> Option<State<'_, T>>
  where
    T: Send + Sync + 'static,
  {
    self.manager().state.try_get()
  }

  /// Get a reference to the resources table.
  fn resources_table(&self) -> MutexGuard<'_, ResourceTable> {
    self.manager().resources_table()
  }

  /// Gets the managed [`Env`].
  fn env(&self) -> Env {
    self.state::<Env>().inner().clone()
  }

  /// Gets the scope for the IPC.
  fn ipc_scope(&self) -> scope::ipc::Scope {
    self.state::<Scopes>().inner().ipc.clone()
  }

  /// Gets the scope for the asset protocol.
  #[cfg(feature = "protocol-asset")]
  fn asset_protocol_scope(&self) -> scope::fs::Scope {
    self.state::<Scopes>().inner().asset_protocol.clone()
  }

  /// The path resolver.
  fn path(&self) -> &crate::path::PathResolver<R> {
    self.state::<crate::path::PathResolver<R>>().inner()
  }
}

/// Prevent implementation details from leaking out of the [`Manager`] trait.
pub(crate) mod sealed {
  use super::Runtime;
  use crate::{app::AppHandle, manager::AppManager};
  use std::sync::Arc;

  /// A running [`Runtime`] or a dispatcher to it.
  pub enum RuntimeOrDispatch<'r, R: Runtime> {
    /// Reference to the running [`Runtime`].
    Runtime(&'r R),

    /// Handle to the running [`Runtime`].
    RuntimeHandle(R::Handle),

    /// A dispatcher to the running [`Runtime`].
    Dispatch(R::Dispatcher),
  }

  /// Managed handle to the application runtime.
  pub trait ManagerBase<R: Runtime> {
    fn manager(&self) -> &AppManager<R>;
    fn manager_owned(&self) -> Arc<AppManager<R>>;
    fn runtime(&self) -> RuntimeOrDispatch<'_, R>;
    fn managed_app_handle(&self) -> &AppHandle<R>;
  }
}

#[cfg(any(test, feature = "test"))]
#[cfg_attr(docsrs, doc(cfg(feature = "test")))]
pub mod test;

#[cfg(test)]
mod tests {
  use cargo_toml::Manifest;
  use std::{env::var, fs::read_to_string, path::PathBuf, sync::OnceLock};

  static MANIFEST: OnceLock<Manifest> = OnceLock::new();
  const CHECKED_FEATURES: &str = include_str!(concat!(env!("OUT_DIR"), "/checked_features"));

  fn get_manifest() -> &'static Manifest {
    MANIFEST.get_or_init(|| {
      let manifest_dir = PathBuf::from(var("CARGO_MANIFEST_DIR").unwrap());
      Manifest::from_path(manifest_dir.join("Cargo.toml")).expect("failed to parse Cargo manifest")
    })
  }

  #[test]
  fn features_are_documented() {
    let manifest_dir = PathBuf::from(var("CARGO_MANIFEST_DIR").unwrap());
    let lib_code = read_to_string(manifest_dir.join("src/lib.rs")).expect("failed to read lib.rs");

    for f in get_manifest().features.keys() {
      if !(f.starts_with("__") || f == "default" || lib_code.contains(&format!("*{f}**"))) {
        panic!("Feature {f} is not documented");
      }
    }
  }

  #[test]
  fn aliased_features_exist() {
    let checked_features = CHECKED_FEATURES.split(',');
    let manifest = get_manifest();
    for checked_feature in checked_features {
      if !manifest.features.iter().any(|(f, _)| f == checked_feature) {
        panic!(
          "Feature {checked_feature} was checked in the alias build step but it does not exist in core/tauri/Cargo.toml"
        );
      }
    }
  }
}

#[derive(Deserialize)]
#[serde(untagged)]
pub(crate) enum IconDto {
  #[cfg(any(feature = "icon-png", feature = "icon-ico"))]
  File(std::path::PathBuf),
  #[cfg(any(feature = "icon-png", feature = "icon-ico"))]
  Raw(Vec<u8>),
  Rgba {
    rgba: Vec<u8>,
    width: u32,
    height: u32,
  },
}

impl From<IconDto> for Icon {
  fn from(icon: IconDto) -> Self {
    match icon {
      #[cfg(any(feature = "icon-png", feature = "icon-ico"))]
      IconDto::File(path) => Self::File(path),
      #[cfg(any(feature = "icon-png", feature = "icon-ico"))]
      IconDto::Raw(raw) => Self::Raw(raw),
      IconDto::Rgba {
        rgba,
        width,
        height,
      } => Self::Rgba {
        rgba,
        width,
        height,
      },
    }
  }
}

#[allow(unused)]
macro_rules! run_main_thread {
  ($self:ident, $ex:expr) => {{
    use std::sync::mpsc::channel;
    let (tx, rx) = channel();
    let self_ = $self.clone();
    let task = move || {
      let f = $ex;
      let _ = tx.send(f(self_));
    };
    $self.app_handle.run_on_main_thread(Box::new(task))?;
    rx.recv().map_err(|_| crate::Error::FailedToReceiveMessage)
  }};
}

#[allow(unused)]
pub(crate) use run_main_thread;

#[cfg(test)]
mod test_utils {
  use proptest::prelude::*;

  pub fn assert_send<T: Send>() {}
  pub fn assert_sync<T: Sync>() {}

  #[allow(dead_code)]
  pub fn assert_not_allowlist_error<T>(res: anyhow::Result<T>) {
    if let Err(e) = res {
      assert!(!e.to_string().contains("not on the allowlist"));
    }
  }

  proptest! {
    #![proptest_config(ProptestConfig::with_cases(10000))]
    #[test]
    // check to see if spawn executes a function.
    fn check_spawn_task(task in "[a-z]+") {
      // create dummy task function
      let dummy_task = async move {
        format!("{task}-run-dummy-task");
      };
      // call spawn
      crate::async_runtime::spawn(dummy_task);
    }
  }
}<|MERGE_RESOLUTION|>--- conflicted
+++ resolved
@@ -558,15 +558,80 @@
     self.manager().config()
   }
 
-<<<<<<< HEAD
   /// The [`PackageInfo`] the manager was created with.
   fn package_info(&self) -> &PackageInfo {
     self.manager().package_info()
-=======
+  }
+
+  /// Listen to an event emitted on any window.
+  ///
+  /// # Examples
+  /// ```
+  /// use tauri::Manager;
+  ///
+  /// #[tauri::command]
+  /// fn synchronize(window: tauri::Window) {
+  ///   // emits the synchronized event to all windows
+  ///   window.emit("synchronized", ());
+  /// }
+  ///
+  /// tauri::Builder::default()
+  ///   .setup(|app| {
+  ///     app.listen_global("synchronized", |event| {
+  ///       println!("app is in sync");
+  ///     });
+  ///     Ok(())
+  ///   })
+  ///   .invoke_handler(tauri::generate_handler![synchronize]);
+  /// ```
+  fn listen_global<F>(&self, event: impl Into<String>, handler: F) -> EventId
+  where
+    F: Fn(Event) + Send + 'static,
+  {
+    self.manager().listen(event.into(), None, handler)
+  }
+
+  /// Remove an event listener.
+  ///
+  /// # Examples
+  /// ```
+  /// use tauri::Manager;
+  ///
+  /// tauri::Builder::default()
+  ///   .setup(|app| {
+  ///     let handle = app.handle().clone();
+  ///     let handler = app.listen_global("ready", move |event| {
+  ///       println!("app is ready");
+  ///
+  ///       // we no longer need to listen to the event
+  ///       // we also could have used `app.once_global` instead
+  ///       handle.unlisten(event.id());
+  ///     });
+  ///
+  ///     // stop listening to the event when you do not need it anymore
+  ///     app.unlisten(handler);
+  ///
+  ///
+  ///     Ok(())
+  ///   });
+  /// ```
+  fn unlisten(&self, id: EventId) {
+    self.manager().unlisten(id)
+  }
+
+  /// Listen to a global event only once.
+  ///
+  /// See [`Self::listen_global`] for more information.
+  fn once_global<F>(&self, event: impl Into<String>, handler: F)
+  where
+    F: FnOnce(Event) + Send + 'static,
+  {
+    self.manager().once(event.into(), None, handler)
+  }
+
   /// Emits an event to all windows.
   ///
-  /// Only the webviews receives this event.
-  /// To trigger Rust listeners, use [`Self::trigger_global`], [`Window::trigger`] or [`Window::emit_and_trigger`].
+  /// If using [`Window`] to emit the event, it will be used as the source.
   ///
   /// # Examples
   /// ```
@@ -575,42 +640,20 @@
   /// #[tauri::command]
   /// fn synchronize(app: tauri::AppHandle) {
   ///   // emits the synchronized event to all windows
-  ///   app.emit_all("synchronized", ());
+  ///   app.emit("synchronized", ());
   /// }
   /// ```
   #[cfg_attr(
     feature = "tracing",
-    tracing::instrument("app::emit::all", skip(self, payload))
+    tracing::instrument("app::emit", skip(self, payload))
   )]
-  fn emit_all<S: Serialize + Clone>(&self, event: &str, payload: S) -> Result<()> {
-    self.manager().emit_filter(event, None, payload, |_| true)
-  }
-
-  /// Emits an event to windows matching the filter critera.
-  ///
-  /// # Examples
-  /// ```
-  /// use tauri::Manager;
-  ///
-  /// #[tauri::command]
-  /// fn synchronize(app: tauri::AppHandle) {
-  ///   // emits the synchronized event to all windows
-  ///   app.emit_filter("synchronized", (), |w| w.label().starts_with("foo-"));
-  /// }
-  /// ```
-  #[cfg_attr(
-    feature = "tracing",
-    tracing::instrument("app::emit::filter", skip(self, payload, filter))
-  )]
-  fn emit_filter<S, F>(&self, event: &str, payload: S, filter: F) -> Result<()>
-  where
-    S: Serialize + Clone,
-    F: Fn(&Window<R>) -> bool,
-  {
-    self.manager().emit_filter(event, None, payload, filter)
+  fn emit<S: Serialize + Clone>(&self, event: &str, payload: S) -> Result<()> {
+    self.manager().emit(event, None, payload)
   }
 
   /// Emits an event to the window with the specified label.
+  ///
+  /// If using [`Window`] to emit the event, it will be used as the source.
   ///
   /// # Examples
   /// ```
@@ -633,123 +676,6 @@
     self
       .manager()
       .emit_filter(event, None, payload, |w| label == w.label())
->>>>>>> 50a3d170
-  }
-
-  /// Listen to an event emitted on any window.
-  ///
-  /// # Examples
-  /// ```
-  /// use tauri::Manager;
-  ///
-  /// #[tauri::command]
-  /// fn synchronize(window: tauri::Window) {
-  ///   // emits the synchronized event to all windows
-  ///   window.emit("synchronized", ());
-  /// }
-  ///
-  /// tauri::Builder::default()
-  ///   .setup(|app| {
-  ///     app.listen_global("synchronized", |event| {
-  ///       println!("app is in sync");
-  ///     });
-  ///     Ok(())
-  ///   })
-  ///   .invoke_handler(tauri::generate_handler![synchronize]);
-  /// ```
-  fn listen_global<F>(&self, event: impl Into<String>, handler: F) -> EventId
-  where
-    F: Fn(Event) + Send + 'static,
-  {
-    self.manager().listen(event.into(), None, handler)
-  }
-
-  /// Remove an event listener.
-  ///
-  /// # Examples
-  /// ```
-  /// use tauri::Manager;
-  ///
-  /// tauri::Builder::default()
-  ///   .setup(|app| {
-  ///     let handle = app.handle().clone();
-  ///     let handler = app.listen_global("ready", move |event| {
-  ///       println!("app is ready");
-  ///
-  ///       // we no longer need to listen to the event
-  ///       // we also could have used `app.once_global` instead
-  ///       handle.unlisten(event.id());
-  ///     });
-  ///
-  ///     // stop listening to the event when you do not need it anymore
-  ///     app.unlisten(handler);
-  ///
-  ///
-  ///     Ok(())
-  ///   });
-  /// ```
-  fn unlisten(&self, id: EventId) {
-    self.manager().unlisten(id)
-  }
-
-  /// Listen to a global event only once.
-  ///
-  /// See [`Self::listen_global`] for more information.
-  fn once_global<F>(&self, event: impl Into<String>, handler: F)
-  where
-    F: FnOnce(Event) + Send + 'static,
-  {
-    self.manager().once(event.into(), None, handler)
-  }
-
-  /// Emits an event to all windows.
-  ///
-  /// If using [`Window`] to emit the event, it will be used as the source.
-  ///
-  /// # Examples
-  /// ```
-  /// use tauri::Manager;
-  ///
-  /// #[tauri::command]
-  /// fn synchronize(app: tauri::AppHandle) {
-  ///   // emits the synchronized event to all windows
-  ///   app.emit("synchronized", ());
-  /// }
-  /// ```
-  fn emit<S: Serialize + Clone>(&self, event: &str, payload: S) -> Result<()> {
-    self.manager().emit(event, None, payload)
-  }
-
-  /// Emits an event to the window with the specified label.
-  ///
-  /// If using [`Window`] to emit the event, it will be used as the source.
-  ///
-  /// # Examples
-  /// ```
-  /// use tauri::Manager;
-  ///
-  /// #[tauri::command]
-  /// fn download(app: tauri::AppHandle) {
-  ///   for i in 1..100 {
-  ///     std::thread::sleep(std::time::Duration::from_millis(150));
-  ///     // emit a download progress event to the updater window
-  ///     app.emit_to("updater", "download-progress", i);
-  ///   }
-  /// }
-  /// ```
-<<<<<<< HEAD
-  fn emit_to<S: Serialize + Clone>(&self, label: &str, event: &str, payload: S) -> Result<()> {
-    self
-      .manager()
-      .emit_filter(event, None, payload, |w| label == w.label())
-=======
-  #[cfg_attr(
-    feature = "tracing",
-    tracing::instrument("app::emit::rust", skip(self))
-  )]
-  fn trigger_global(&self, event: &str, data: Option<String>) {
-    self.manager().trigger(event, None, data)
->>>>>>> 50a3d170
   }
 
   /// Emits an event to specific windows based on a filter.
@@ -769,6 +695,10 @@
   ///   }
   /// }
   /// ```
+  #[cfg_attr(
+    feature = "tracing",
+    tracing::instrument("app::emit::filter", skip(self, payload, filter))
+  )]
   fn emit_filter<S, F>(&self, event: &str, payload: S, filter: F) -> Result<()>
   where
     S: Serialize + Clone,
